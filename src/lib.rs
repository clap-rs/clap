--- conflicted
+++ resolved
@@ -581,13 +581,7 @@
 mod macros;
 
 mod build;
-<<<<<<< HEAD
-
 mod mkeymap;
-
-mod completions;
-=======
->>>>>>> c8f393b3
 mod output;
 mod parse;
 mod util;

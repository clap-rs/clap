mod settings;
#[macro_use]
mod macros;
pub mod parser;
mod meta;
mod help;

// Std
use std::borrow::Borrow;
use std::env;
use std::ffi::OsString;
use osstringext::OsStrExt2;
use std::fmt;
use std::io::{self, BufRead, BufWriter, Write};
use std::path::Path;
use std::process;
use std::rc::Rc;
use std::result::Result as StdResult;

// Third Party
use vec_map::VecMap;
#[cfg(feature = "yaml")]
use yaml_rust::Yaml;

// Internal
use app::help::Help;
use app::parser::Parser;
use args::{ArgKind, AnyArg, Arg, ArgGroup, ArgMatcher, ArgMatches, ArgSettings};
use errors::Error;
use errors::Result as ClapResult;
pub use self::settings::AppSettings;
use completions::Shell;

/// Used to create a representation of a command line program and all possible command line
/// arguments. Application settings are set using the "builder pattern" with the
/// [`App::get_matches`] family of methods being the terminal methods that starts the
/// runtime-parsing process. These methods then return information about the user supplied
/// arguments (or lack there of).
///
/// **NOTE:** There aren't any mandatory "options" that one must set. The "options" may
/// also appear in any order (so long as one of the [`App::get_matches`] methods is the last method
/// called).
///
/// # Examples
///
/// ```no_run
/// # use clap::{App, Arg};
/// let m = App::new("My Program")
///     .author("Me, me@mail.com")
///     .version("1.0.2")
///     .about("Explains in brief what the program does")
///     .arg(
///         Arg::with_name("in_file").index(1)
///     )
///     .after_help("Longer explaination to appear after the options when \
///                  displaying the help information from --help or -h")
///     .get_matches();
///
/// // Your program logic starts here...
/// ```
/// [`App::get_matches`]: ./struct.App.html#method.get_matches
#[allow(missing_debug_implementations)]
pub struct App<'a, 'b>
    where 'a: 'b
{
    #[doc(hidden)]
    pub p: Parser<'a, 'b>,
}


impl<'a, 'b> App<'a, 'b> {
    /// Creates a new instance of an application requiring a name. The name may be, but doesn't
    /// have to be same as the binary. The name will be displayed to the user when they request to
    /// print version or help and usage information.
    ///
    /// # Examples
    ///
    /// ```no_run
    /// # use clap::{App, Arg};
    /// let prog = App::new("My Program")
    /// # ;
    /// ```
    pub fn new<S: Into<String>>(n: S) -> Self { App { p: Parser::with_name(n.into()) } }

    /// Get the name of the app
    pub fn get_name(&self) -> &str { &self.p.meta.name }

    /// Get the name of the binary
    pub fn get_bin_name(&self) -> Option<&str> { self.p.meta.bin_name.as_ref().map(|s| s.as_str()) }

    /// Creates a new instance of an application requiring a name, but uses the [`crate_authors!`]
    /// and [`crate_version!`] macros to fill in the [`App::author`] and [`App::version`] fields.
    ///
    /// # Examples
    ///
    /// ```no_run
    /// # use clap::{App, Arg};
    /// let prog = App::with_defaults("My Program")
    /// # ;
    /// ```
    /// [`crate_authors!`]: ./macro.crate_authors!.html
    /// [`crate_version!`]: ./macro.crate_version!.html
    /// [`App::author`]: ./struct.App.html#method.author
    /// [`App::version`]: ./struct.App.html#method.author
    #[deprecated(since="2.14.1", note="Can never work; use explicit App::author() and App::version() calls instead")]
    pub fn with_defaults<S: Into<String>>(n: S) -> Self {
        let mut a = App { p: Parser::with_name(n.into()) };
        a.p.meta.author = Some("Kevin K. <kbknapp@gmail.com>");
        a.p.meta.version = Some("2.19.2");
        a
    }

    /// Creates a new instance of [`App`] from a .yml (YAML) file. A full example of supported YAML
    /// objects can be found in [`examples/17_yaml.rs`] and [`examples/17_yaml.yml`]. One great use
    /// for using YAML is when supporting multiple languages and dialects, as each language could
    /// be a distinct YAML file and determined at compiletime via `cargo` "features" in your
    /// `Cargo.toml`
    ///
    /// In order to use this function you must compile `clap` with the `features = ["yaml"]` in
    /// your settings for the `[dependencies.clap]` table of your `Cargo.toml`
    ///
    /// **NOTE:** Due to how the YAML objects are built there is a convenience macro for loading
    /// the YAML file at compile time (relative to the current file, like modules work). That YAML
    /// object can then be passed to this function.
    ///
    /// # Panics
    ///
    /// The YAML file must be properly formatted or this function will [`panic!`]. A good way to
    /// ensure this doesn't happen is to run your program with the `--help` switch. If this passes
    /// without error, you needn't worry because the YAML is properly formatted.
    ///
    /// # Examples
    ///
    /// The following example shows how to load a properly formatted YAML file to build an instance
    /// of an [`App`] struct.
    ///
    /// ```ignore
    /// # #[macro_use]
    /// # extern crate clap;
    /// # use clap::App;
    /// # fn main() {
    /// let yml = load_yaml!("app.yml");
    /// let app = App::from_yaml(yml);
    ///
    /// // continued logic goes here, such as `app.get_matches()` etc.
    /// # }
    /// ```
    /// [`App`]: ./struct.App.html
    /// [`examples/17_yaml.rs`]: https://github.com/kbknapp/clap-rs/blob/master/examples/17_yaml.rs
    /// [`examples/17_yaml.yml`]: https://github.com/kbknapp/clap-rs/blob/master/examples/17_yaml.yml
    /// [`panic!`]: https://doc.rust-lang.org/std/macro.panic!.html
    #[cfg(feature = "yaml")]
    pub fn from_yaml(yaml: &'a Yaml) -> App<'a, 'a> { App::from(yaml) }

    /// Sets a string of author(s) that will be displayed to the user when they
    /// request the help information with `--help` or `-h`.
    ///
    /// **Pro-tip:** Use `clap`s convenience macro [`crate_authors!`] to automatically set your
    /// application's author(s) to the same thing as your crate at compile time. See the [`examples/`]
    /// directory for more information
    ///
    /// See the [`examples/`]
    /// directory for more information
    ///
    /// # Examples
    ///
    /// ```no_run
    /// # use clap::{App, Arg};
    /// App::new("myprog")
    ///      .author("Me, me@mymain.com")
    /// # ;
    /// ```
    /// [`crate_authors!`]: ./macro.crate_authors!.html
    /// [`examples/`]: https://github.com/kbknapp/clap-rs/tree/master/examples
    pub fn author<S: Into<&'b str>>(mut self, author: S) -> Self {
        self.p.meta.author = Some(author.into());
        self
    }

    /// Overrides the system-determined binary name. This should only be used when absolutely
    /// necessary, such as when the binary name for your application is misleading, or perhaps
    /// *not* how the user should invoke your program.
    ///
    /// **Pro-tip:** When building things such as third party `cargo` subcommands, this setting
    /// **should** be used!
    ///
    /// **NOTE:** This command **should not** be used for [`SubCommand`]s.
    ///
    /// # Examples
    ///
    /// ```no_run
    /// # use clap::{App, Arg};
    /// App::new("My Program")
    ///      .bin_name("my_binary")
    /// # ;
    /// ```
    /// [`SubCommand`]: ./struct.SubCommand.html
    pub fn bin_name<S: Into<String>>(mut self, name: S) -> Self {
        self.p.meta.bin_name = Some(name.into());
        self
    }

    /// Sets a string describing what the program does. This will be displayed when displaying help
    /// information.
    ///
    /// # Examples
    ///
    /// ```no_run
    /// # use clap::{App, Arg};
    /// App::new("myprog")
    ///     .about("Does really amazing things to great people")
    /// # ;
    /// ```
    pub fn about<S: Into<&'b str>>(mut self, about: S) -> Self {
        self.p.meta.about = Some(about.into());
        self
    }

    /// Adds additional help information to be displayed in addition to auto-generated help. This
    /// information is displayed **after** the auto-generated help information. This is often used
    /// to describe how to use the arguments, or caveats to be noted.
    ///
    /// # Examples
    ///
    /// ```no_run
    /// # use clap::App;
    /// App::new("myprog")
    ///     .after_help("Does really amazing things to great people...but be careful with -R")
    /// # ;
    /// ```
    pub fn after_help<S: Into<&'b str>>(mut self, help: S) -> Self {
        self.p.meta.more_help = Some(help.into());
        self
    }

    /// Adds additional help information to be displayed in addition to auto-generated help. This
    /// information is displayed **before** the auto-generated help information. This is often used
    /// for header information.
    ///
    /// # Examples
    ///
    /// ```no_run
    /// # use clap::App;
    /// App::new("myprog")
    ///     .before_help("Some info I'd like to appear before the help info")
    /// # ;
    /// ```
    pub fn before_help<S: Into<&'b str>>(mut self, help: S) -> Self {
        self.p.meta.pre_help = Some(help.into());
        self
    }

    /// Sets a string of the version number to be displayed when displaying version or help
    /// information.
    ///
    /// **Pro-tip:** Use `clap`s convenience macro [`crate_version!`] to automatically set your
    /// application's version to the same thing as your crate at compile time. See the [`examples/`]
    /// directory for more information
    ///
    /// # Examples
    ///
    /// ```no_run
    /// # use clap::{App, Arg};
    /// App::new("myprog")
    ///     .version("v0.1.24")
    /// # ;
    /// ```
    /// [`crate_version!`]: ./macro.crate_version!.html
    /// [`examples/`]: https://github.com/kbknapp/clap-rs/tree/master/examples
    pub fn version<S: Into<&'b str>>(mut self, ver: S) -> Self {
        self.p.meta.version = Some(ver.into());
        self
    }

    /// Sets a custom usage string to override the auto-generated usage string.
    ///
    /// This will be displayed to the user when errors are found in argument parsing, or when you
    /// call [`ArgMatches::usage`]
    ///
    /// **CAUTION:** Using this setting disables `clap`s "context-aware" usage strings. After this
    /// setting is set, this will be the only usage string displayed to the user!
    ///
    /// **NOTE:** You do not need to specify the "USAGE: \n\t" portion, as that will
    /// still be applied by `clap`, you only need to specify the portion starting
    /// with the binary name.
    ///
    /// **NOTE:** This will not replace the entire help message, *only* the portion
    /// showing the usage.
    ///
    /// # Examples
    ///
    /// ```no_run
    /// # use clap::{App, Arg};
    /// App::new("myprog")
    ///     .usage("myapp [-clDas] <some_file>")
    /// # ;
    /// ```
    /// [`ArgMatches::usage`]: ./struct.ArgMatches.html#method.usage
    pub fn usage<S: Into<&'b str>>(mut self, usage: S) -> Self {
        self.p.meta.usage_str = Some(usage.into());
        self
    }

    /// Sets a custom help message and overrides the auto-generated one. This should only be used
    /// when the auto-generated message does not suffice.
    ///
    /// This will be displayed to the user when they use `--help` or `-h`
    ///
    /// **NOTE:** This replaces the **entire** help message, so nothing will be auto-generated.
    ///
    /// **NOTE:** This **only** replaces the help message for the current command, meaning if you
    /// are using subcommands, those help messages will still be auto-generated unless you
    /// specify a [`Arg::help`] for them as well.
    ///
    /// # Examples
    ///
    /// ```no_run
    /// # use clap::{App, Arg};
    /// App::new("myapp")
    ///     .help("myapp v1.0\n\
    ///            Does awesome things\n\
    ///            (C) me@mail.com\n\n\
    ///
    ///            USAGE: myapp <opts> <comamnd>\n\n\
    ///
    ///            Options:\n\
    ///            -h, --helpe      Dispay this message\n\
    ///            -V, --version    Display version info\n\
    ///            -s <stuff>       Do something with stuff\n\
    ///            -v               Be verbose\n\n\
    ///
    ///            Commmands:\n\
    ///            help             Prints this message\n\
    ///            work             Do some work")
    /// # ;
    /// ```
    /// [`Arg::help`]: ./struct.Arg.html#method.help
    pub fn help<S: Into<&'b str>>(mut self, help: S) -> Self {
        self.p.meta.help_str = Some(help.into());
        self
    }

    /// Sets the [`short`] for the auto-generated `help` argument.
    ///
    /// By default `clap` automatically assigns `h`, but this can be overridden if you have a
    /// different argument which you'd prefer to use the `-h` short with. This can be done by
    /// defining your own argument with a lowercase `h` as the [`short`].
    ///
    /// `clap` lazily generates these `help` arguments **after** you've defined any arguments of
    /// your own.
    ///
    /// **NOTE:** Any leading `-` characters will be stripped, and only the first
    /// non `-` character will be used as the [`short`] version
    ///
    /// # Examples
    ///
    /// ```no_run
    /// # use clap::{App, Arg};
    /// App::new("myprog")
    ///     .help_short("H") // Using an uppercase `H` instead of the default lowercase `h`
    /// # ;
    /// ```
    /// [`short`]: ./struct.Arg.html#method.short
    pub fn help_short<S: AsRef<str> + 'b>(mut self, s: S) -> Self {
        self.p.help_short(s.as_ref());
        self
    }

    /// Sets the [`short`] for the auto-generated `version` argument.
    ///
    /// By default `clap` automatically assigns `V`, but this can be overridden if you have a
    /// different argument which you'd prefer to use the `-V` short with. This can be done by
    /// defining your own argument with an uppercase `V` as the [`short`].
    ///
    /// `clap` lazily generates these `version` arguments **after** you've defined any arguments of
    /// your own.
    ///
    /// **NOTE:** Any leading `-` characters will be stripped, and only the first
    /// non `-` character will be used as the `short` version
    ///
    /// # Examples
    ///
    /// ```no_run
    /// # use clap::{App, Arg};
    /// App::new("myprog")
    ///     .version_short("v") // Using a lowercase `v` instead of the default capital `V`
    /// # ;
    /// ```
    /// [`short`]: ./struct.Arg.html#method.short
    pub fn version_short<S: AsRef<str>>(mut self, s: S) -> Self {
        self.p.version_short(s.as_ref());
        self
    }

    /// Sets the help template to be used, overriding the default format.
    ///
    /// Tags arg given inside curly brackets.
    ///
    /// Valid tags are:
    ///
    ///   * `{bin}`         - Binary name.
    ///   * `{version}`     - Version number.
    ///   * `{author}`      - Author information.
    ///   * `{usage}`       - Automatically generated or given usage string.
    ///   * `{all-args}`    - Help for all arguments (options, flags, positionals arguments,
    ///                       and subcommands) including titles.
    ///   * `{unified}`     - Unified help for options and flags.
    ///   * `{flags}`       - Help for flags.
    ///   * `{options}`     - Help for options.
    ///   * `{positionals}` - Help for positionals arguments.
    ///   * `{subcommands}` - Help for subcommands.
    ///   * `{after-help}`  - Help for flags.
    ///
    /// # Examples
    ///
    /// ```no_run
    /// # use clap::{App, Arg};
    /// App::new("myprog")
    ///     .version("1.0")
    ///     .template("{bin} ({version}) - {usage}")
    /// # ;
    /// ```
    /// **NOTE:**The template system is, on purpose, very simple. Therefore the tags have to writen
    /// in the lowercase and without spacing.
    pub fn template<S: Into<&'b str>>(mut self, s: S) -> Self {
        self.p.meta.template = Some(s.into());
        self
    }

    /// Enables a single command, or [`SubCommand`], level settings.
    ///
    /// See [`AppSettings`] for a full list of possibilities and examples.
    ///
    /// # Examples
    ///
    /// ```no_run
    /// # use clap::{App, Arg, AppSettings};
    /// App::new("myprog")
    ///     .setting(AppSettings::SubcommandRequired)
    ///     .setting(AppSettings::WaitOnError)
    /// # ;
    /// ```
    /// [`SubCommand`]: ./struct.SubCommand.html
    /// [`AppSettings`]: ./enum.AppSettings.html
    pub fn setting(mut self, setting: AppSettings) -> Self {
        self.p.set(setting);
        self
    }

    /// Enables multiple command, or [`SubCommand`], level settings
    ///
    /// See [`AppSettings`] for a full list of possibilities and examples.
    ///
    /// # Examples
    ///
    /// ```no_run
    /// # use clap::{App, Arg, AppSettings};
    /// App::new("myprog")
    ///     .settings(&[AppSettings::SubcommandRequired,
    ///                  AppSettings::WaitOnError])
    /// # ;
    /// ```
    /// [`SubCommand`]: ./struct.SubCommand.html
    /// [`AppSettings`]: ./enum.AppSettings.html
    pub fn settings(mut self, settings: &[AppSettings]) -> Self {
        for s in settings {
            self.p.set(*s);
        }
        self
    }

    /// Enables a single setting that is propogated *down* through all child [`SubCommand`]s.
    ///
    /// See [`AppSettings`] for a full list of possibilities and examples.
    ///
    /// **NOTE**: The setting is *only* propogated *down* and not up through parent commands.
    ///
    /// # Examples
    ///
    /// ```no_run
    /// # use clap::{App, Arg, AppSettings};
    /// App::new("myprog")
    ///     .global_setting(AppSettings::SubcommandRequired)
    /// # ;
    /// ```
    /// [`SubCommand`]: ./struct.SubCommand.html
    /// [`AppSettings`]: ./enum.AppSettings.html
    pub fn global_setting(mut self, setting: AppSettings) -> Self {
        self.p.set(setting);
        self.p.g_settings.push(setting);
        self
    }

    /// Enables multiple settings which are propogated *down* through all child [`SubCommand`]s.
    ///
    /// See [`AppSettings`] for a full list of possibilities and examples.
    ///
    /// **NOTE**: The setting is *only* propogated *down* and not up through parent commands.
    ///
    /// # Examples
    ///
    /// ```no_run
    /// # use clap::{App, Arg, AppSettings};
    /// App::new("myprog")
    ///     .global_settings(&[AppSettings::SubcommandRequired,
    ///                  AppSettings::ColoredHelp])
    /// # ;
    /// ```
    /// [`SubCommand`]: ./struct.SubCommand.html
    /// [`AppSettings`]: ./enum.AppSettings.html
    pub fn global_settings(mut self, settings: &[AppSettings]) -> Self {
        for s in settings {
            self.p.set(*s);
            self.p.g_settings.push(*s)
        }
        self
    }

    /// Disables a single command, or [`SubCommand`], level setting.
    ///
    /// See [`AppSettings`] for a full list of possibilities and examples.
    ///
    /// # Examples
    ///
    /// ```no_run
    /// # use clap::{App, AppSettings};
    /// App::new("myprog")
    ///     .unset_setting(AppSettings::ColorAuto)
    /// # ;
    /// ```
    /// [`SubCommand`]: ./struct.SubCommand.html
    /// [`AppSettings`]: ./enum.AppSettings.html
    pub fn unset_setting(mut self, setting: AppSettings) -> Self {
        self.p.unset(setting);
        self
    }

    /// Disables multiple command, or [`SubCommand`], level settings.
    ///
    /// See [`AppSettings`] for a full list of possibilities and examples.
    ///
    /// # Examples
    ///
    /// ```no_run
    /// # use clap::{App, AppSettings};
    /// App::new("myprog")
    ///     .unset_settings(&[AppSettings::ColorAuto,
    ///                       AppSettings::AllowInvalidUtf8])
    /// # ;
    /// ```
    /// [`SubCommand`]: ./struct.SubCommand.html
    /// [`AppSettings`]: ./enum.AppSettings.html
    pub fn unset_settings(mut self, settings: &[AppSettings]) -> Self {
        for s in settings {
            self.p.unset(*s);
        }
        self
    }

    /// Sets the terminal width at which to wrap help messages. Defaults to `120`. Using `0` will
    /// ignore terminal widths and use source formatting.
    ///
    /// `clap` automatically tries to determine the terminal width on Unix, Linux, OSX and Windows
    /// if the `wrap_help` cargo "feature" has been used while compiling. If the terminal width
    /// cannot be determined, `clap` defaults to `120`.
    ///
    /// **NOTE:** This setting applies globally and *not* on a per-command basis.
    ///
    /// **NOTE:** This setting must be set **before** any subcommands are added!
    ///
    /// # Platform Specific
    ///
    /// Only Unix, Linux, OSX and Windows support automatic determination of terminal width.
    /// Even on those platforms, this setting is useful if for any reason the terminal width
    /// cannot be determined.
    ///
    /// # Examples
    ///
    /// ```no_run
    /// # use clap::App;
    /// App::new("myprog")
    ///     .set_term_width(80)
    /// # ;
    /// ```
    pub fn set_term_width(mut self, width: usize) -> Self {
        self.p.meta.term_w = Some(width);
        self
    }

    /// Sets the max terminal width at which to wrap help messages. Using `0` will ignore terminal
    /// widths and use source formatting.
    ///
    /// `clap` automatically tries to determine the terminal width on Unix, Linux, OSX and Windows
    /// if the `wrap_help` cargo "feature" has been used while compiling, but one might want to
    /// limit the size (e.g. when the terminal is running fullscreen).
    ///
    /// **NOTE:** This setting applies globally and *not* on a per-command basis.
    ///
    /// **NOTE:** This setting must be set **before** any subcommands are added!
    ///
    /// # Platform Specific
    ///
    /// Only Unix, Linux, OSX and Windows support automatic determination of terminal width.
    ///
    /// # Examples
    ///
    /// ```no_run
    /// # use clap::App;
    /// App::new("myprog")
    ///     .max_term_width(100)
    /// # ;
    /// ```
    pub fn max_term_width(mut self, w: usize) -> Self {
        self.p.meta.max_w = Some(w);
        self
    }

    /// Adds an [argument] to the list of valid possibilities.
    ///
    /// # Examples
    ///
    /// ```no_run
    /// # use clap::{App, Arg};
    /// App::new("myprog")
    ///     // Adding a single "flag" argument with a short and help text, using Arg::with_name()
    ///     .arg(
    ///         Arg::with_name("debug")
    ///            .short("d")
    ///            .help("turns on debugging mode")
    ///     )
    ///     // Adding a single "option" argument with a short, a long, and help text using the less
    ///     // verbose Arg::from_usage()
    ///     .arg(
    ///         Arg::from_usage("-c --config=[CONFIG] 'Optionally sets a config file to use'")
    ///     )
    /// # ;
    /// ```
    /// [argument]: ./struct.Arg.html
    pub fn arg<A: Borrow<Arg<'a, 'b>> + 'a>(mut self, a: A) -> Self {
        self.p.add_arg(a.borrow());
        self
    }

    /// Adds multiple [arguments] to the list of valid possibilties
    ///
    /// # Examples
    ///
    /// ```no_run
    /// # use clap::{App, Arg};
    /// App::new("myprog")
    ///     .args(
    ///         &[Arg::from_usage("[debug] -d 'turns on debugging info'"),
    ///          Arg::with_name("input").index(1).help("the input file to use")]
    ///     )
    /// # ;
    /// ```
    /// [arguments]: ./struct.Arg.html
    pub fn args(mut self, args: &[Arg<'a, 'b>]) -> Self {
        for arg in args {
            self.p.add_arg(arg);
        }
        self
    }

    /// A convenience method for adding a single [argument] from a usage type string. The string
    /// used follows the same rules and syntax as [`Arg::from_usage`]
    ///
    /// **NOTE:** The downside to using this method is that you can not set any additional
    /// properties of the [`Arg`] other than what [`Arg::from_usage`] supports.
    ///
    /// # Examples
    ///
    /// ```no_run
    /// # use clap::{App, Arg};
    /// App::new("myprog")
    ///     .arg_from_usage("-c --config=<FILE> 'Sets a configuration file to use'")
    /// # ;
    /// ```
    /// [arguments]: ./struct.Arg.html
    /// [`Arg`]: ./struct.Arg.html
    /// [`Arg::from_usage`]: ./struct.Arg.html#method.from_usage
    pub fn arg_from_usage(mut self, usage: &'a str) -> Self {
        self.p.add_arg(&Arg::from_usage(usage));
        self
    }

    /// Adds multiple [arguments] at once from a usage string, one per line. See
    /// [`Arg::from_usage`] for details on the syntax and rules supported.
    ///
    /// **NOTE:** Like [`App::arg_from_usage`] the downside is you only set properties for the
    /// [`Arg`]s which [`Arg::from_usage`] supports.
    ///
    /// # Examples
    ///
    /// ```no_run
    /// # use clap::{App, Arg};
    /// App::new("myprog")
    ///     .args_from_usage(
    ///         "-c --config=[FILE] 'Sets a configuration file to use'
    ///          [debug]... -d 'Sets the debugging level'
    ///          <FILE> 'The input file to use'"
    ///     )
    /// # ;
    /// ```
    /// [arguments]: ./struct.Arg.html
    /// [`Arg::from_usage`]: ./struct.Arg.html#method.from_usage
    /// [`App::arg_from_usage`]: ./struct.App.html#method.arg_from_usage
    /// [`Arg`]: ./struct.Arg.html
    pub fn args_from_usage(mut self, usage: &'a str) -> Self {
        for line in usage.lines() {
            let l = line.trim();
            if l.is_empty() {
                continue;
            }
            self.p.add_arg(&Arg::from_usage(l));
        }
        self
    }

    /// Allows adding a [`SubCommand`] alias, which function as "hidden" subcommands that
    /// automatically dispatch as if this subcommand was used. This is more efficient, and easier
    /// than creating multiple hidden subcommands as one only needs to check for the existence of
    /// this command, and not all variants.
    ///
    /// # Examples
    ///
    /// ```no_run
    /// # use clap::{App, Arg, SubCommand};
    /// let m = App::new("myprog")
    ///             .subcommand(SubCommand::with_name("test")
    ///                 .alias("do-stuff"))
    ///             .get_matches_from(vec!["myprog", "do-stuff"]);
    /// assert_eq!(m.subcommand_name(), Some("test"));
    /// ```
    /// [`SubCommand`]: ./struct.SubCommand.html
    pub fn alias<S: Into<&'b str>>(mut self, name: S) -> Self {
        if let Some(ref mut als) = self.p.meta.aliases {
            als.push((name.into(), false));
        } else {
            self.p.meta.aliases = Some(vec![(name.into(), false)]);
        }
        self
    }

    /// Allows adding [`SubCommand`] aliases, which function as "hidden" subcommands that
    /// automatically dispatch as if this subcommand was used. This is more efficient, and easier
    /// than creating multiple hidden subcommands as one only needs to check for the existence of
    /// this command, and not all variants.
    ///
    /// # Examples
    ///
    /// ```rust
    /// # use clap::{App, Arg, SubCommand};
    /// let m = App::new("myprog")
    ///             .subcommand(SubCommand::with_name("test")
    ///                 .aliases(&["do-stuff", "do-tests", "tests"]))
    ///                 .arg(Arg::with_name("input")
    ///                             .help("the file to add")
    ///                             .index(1)
    ///                             .required(false))
    ///             .get_matches_from(vec!["myprog", "do-tests"]);
    /// assert_eq!(m.subcommand_name(), Some("test"));
    /// ```
    /// [`SubCommand`]: ./struct.SubCommand.html
    pub fn aliases(mut self, names: &[&'b str]) -> Self {
        if let Some(ref mut als) = self.p.meta.aliases {
            for n in names {
                als.push((n, false));
            }
        } else {
            self.p.meta.aliases = Some(names.iter().map(|n| (*n, false)).collect::<Vec<_>>());
        }
        self
    }

    /// Allows adding a [`SubCommand`] alias that functions exactly like those defined with
    /// [`App::alias`], except that they are visible inside the help message.
    ///
    /// # Examples
    ///
    /// ```no_run
    /// # use clap::{App, Arg, SubCommand};
    /// let m = App::new("myprog")
    ///             .subcommand(SubCommand::with_name("test")
    ///                 .visible_alias("do-stuff"))
    ///             .get_matches_from(vec!["myprog", "do-stuff"]);
    /// assert_eq!(m.subcommand_name(), Some("test"));
    /// ```
    /// [`SubCommand`]: ./struct.SubCommand.html
    /// [`App::alias`]: ./struct.App.html#method.alias
    pub fn visible_alias<S: Into<&'b str>>(mut self, name: S) -> Self {
        if let Some(ref mut als) = self.p.meta.aliases {
            als.push((name.into(), true));
        } else {
            self.p.meta.aliases = Some(vec![(name.into(), true)]);
        }
        self
    }

    /// Allows adding multiple [`SubCommand`] aliases that functions exactly like those defined
    /// with [`App::aliases`], except that they are visible inside the help message.
    ///
    /// # Examples
    ///
    /// ```no_run
    /// # use clap::{App, Arg, SubCommand};
    /// let m = App::new("myprog")
    ///             .subcommand(SubCommand::with_name("test")
    ///                 .visible_aliases(&["do-stuff", "tests"]))
    ///             .get_matches_from(vec!["myprog", "do-stuff"]);
    /// assert_eq!(m.subcommand_name(), Some("test"));
    /// ```
    /// [`SubCommand`]: ./struct.SubCommand.html
    /// [`App::aliases`]: ./struct.App.html#method.aliases
    pub fn visible_aliases(mut self, names: &[&'b str]) -> Self {
        if let Some(ref mut als) = self.p.meta.aliases {
            for n in names {
                als.push((n, true));
            }
        } else {
            self.p.meta.aliases = Some(names.iter().map(|n| (*n, true)).collect::<Vec<_>>());
        }
        self
    }

    /// Adds an [`ArgGroup`] to the application. [`ArgGroup`]s are a family of related arguments.
    /// By placing them in a logical group, you can build easier requirement and exclusion rules.
    /// For instance, you can make an entire [`ArgGroup`] required, meaning that one (and *only*
    /// one) argument from that group must be present at runtime.
    ///
    /// You can also do things such as name an [`ArgGroup`] as a conflict to another argument.
    /// Meaning any of the arguments that belong to that group will cause a failure if present with
    /// the conflicting argument.
    ///
    /// Another added benfit of [`ArgGroup`]s is that you can extract a value from a group instead
    /// of determining exactly which argument was used.
    ///
    /// Finally, using [`ArgGroup`]s to ensure exclusion between arguments is another very common
    /// use
    ///
    /// # Examples
    ///
    /// The following example demonstrates using an [`ArgGroup`] to ensure that one, and only one,
    /// of the arguments from the specified group is present at runtime.
    ///
    /// ```no_run
    /// # use clap::{App, ArgGroup};
    /// App::new("app")
    ///     .args_from_usage(
    ///         "--set-ver [ver] 'set the version manually'
    ///          --major         'auto increase major'
    ///          --minor         'auto increase minor'
    ///          --patch         'auto increase patch'")
    ///     .group(ArgGroup::with_name("vers")
    ///          .args(&["set-ver", "major", "minor","patch"])
    ///          .required(true))
    /// # ;
    /// ```
    /// [`ArgGroup`]: ./struct.ArgGroup.html
    pub fn group(mut self, group: ArgGroup<'a>) -> Self {
        self.p.add_group(group);
        self
    }

    /// Adds multiple [`ArgGroup`]s to the [`App`] at once.
    ///
    /// # Examples
    ///
    /// ```no_run
    /// # use clap::{App, ArgGroup};
    /// App::new("app")
    ///     .args_from_usage(
    ///         "--set-ver [ver] 'set the version manually'
    ///          --major         'auto increase major'
    ///          --minor         'auto increase minor'
    ///          --patch         'auto increase patch'
    ///          -c [FILE]       'a config file'
    ///          -i [IFACE]      'an interface'")
    ///     .groups(&[
    ///         ArgGroup::with_name("vers")
    ///             .args(&["set-ver", "major", "minor","patch"])
    ///             .required(true),
    ///         ArgGroup::with_name("input")
    ///             .args(&["c", "i"])
    ///     ])
    /// # ;
    /// ```
    /// [`ArgGroup`]: ./struct.ArgGroup.html
    /// [`App`]: ./struct.App.html
    pub fn groups(mut self, groups: &[ArgGroup<'a>]) -> Self {
        for g in groups {
            self = self.group(g.into());
        }
        self
    }

    /// Adds a [`SubCommand`] to the list of valid possibilities. Subcommands are effectively
    /// sub-[`App`]s, because they can contain their own arguments, subcommands, version, usage,
    /// etc. They also function just like [`App`]s, in that they get their own auto generated help,
    /// version, and usage.
    ///
    /// # Examples
    ///
    /// ```no_run
    /// # use clap::{App, Arg, SubCommand};
    /// App::new("myprog")
    ///     .subcommand(SubCommand::with_name("config")
    ///         .about("Controls configuration features")
    ///         .arg_from_usage("<config> 'Required configuration file to use'"))
    /// # ;
    /// ```
    /// [`SubCommand`]: ./struct.SubCommand.html
    /// [`App`]: ./struct.App.html
    pub fn subcommand(mut self, subcmd: App<'a, 'b>) -> Self {
        self.p.add_subcommand(subcmd);
        self
    }

    /// Adds multiple subcommands to the list of valid possibilities by iterating over an
    /// [`IntoIterator`] of [`SubCommand`]s
    ///
    /// # Examples
    ///
    /// ```rust
    /// # use clap::{App, Arg, SubCommand};
    /// # App::new("myprog")
    /// .subcommands( vec![
    ///        SubCommand::with_name("config").about("Controls configuration functionality")
    ///                                 .arg(Arg::with_name("config_file").index(1)),
    ///        SubCommand::with_name("debug").about("Controls debug functionality")])
    /// # ;
    /// ```
    /// [`SubCommand`]: ./struct.SubCommand.html
    /// [`IntoIterator`]: https://doc.rust-lang.org/std/iter/trait.IntoIterator.html
    pub fn subcommands<I>(mut self, subcmds: I) -> Self
        where I: IntoIterator<Item = App<'a, 'b>>
    {
        for subcmd in subcmds {
            self.p.add_subcommand(subcmd);
        }
        self
    }

    /// Allows custom ordering of [`SubCommand`]s within the help message. Subcommands with a lower
    /// value will be displayed first in the help message. This is helpful when one would like to
    /// emphasise frequently used subcommands, or prioritize those towards the top of the list.
    /// Duplicate values **are** allowed. Subcommands with duplicate display orders will be
    /// displayed in alphabetical order.
    ///
    /// **NOTE:** The default is 999 for all subcommands.
    ///
    /// # Examples
    ///
    /// ```rust
    /// # use clap::{App, SubCommand};
    /// let m = App::new("cust-ord")
    ///     .subcommand(SubCommand::with_name("alpha") // typically subcommands are grouped
    ///                                                // alphabetically by name. Subcommands
    ///                                                // without a display_order have a value of
    ///                                                // 999 and are displayed alphabetically with
    ///                                                // all other 999 subcommands
    ///         .about("Some help and text"))
    ///     .subcommand(SubCommand::with_name("beta")
    ///         .display_order(1)   // In order to force this subcommand to appear *first*
    ///                             // all we have to do is give it a value lower than 999.
    ///                             // Any other subcommands with a value of 1 will be displayed
    ///                             // alphabetically with this one...then 2 values, then 3, etc.
    ///         .about("I should be first!"))
    ///     .get_matches_from(vec![
    ///         "cust-ord", "--help"
    ///     ]);
    /// ```
    ///
    /// The above example displays the following help message
    ///
    /// ```text
    /// cust-ord
    ///
    /// USAGE:
    ///     cust-ord [FLAGS] [OPTIONS]
    ///
    /// FLAGS:
    ///     -h, --help       Prints help information
    ///     -V, --version    Prints version information
    ///
    /// SUBCOMMANDS:
    ///     beta    I should be first!
    ///     alpha   Some help and text
    /// ```
    /// [`SubCommand`]: ./struct.SubCommand.html
    pub fn display_order(mut self, ord: usize) -> Self {
        self.p.meta.disp_ord = ord;
        self
    }

    /// Prints the full help message to [`io::stdout()`] using a [`BufWriter`]
    ///
    /// # Examples
    ///
    /// ```rust
    /// # use clap::App;
    /// let mut app = App::new("myprog");
    /// app.print_help();
    /// ```
    /// [`io::stdout()`]: https://doc.rust-lang.org/std/io/fn.stdout.html
    /// [`BufWriter`]: https://doc.rust-lang.org/std/io/struct.BufWriter.html
    pub fn print_help(&mut self) -> ClapResult<()> {
        self.p.create_help_and_version();
        let out = io::stdout();
        let mut buf_w = BufWriter::new(out.lock());
        self.write_help(&mut buf_w)
    }

    /// Writes the full help message to the user to a [`io::Write`] object
    ///
    /// # Examples
    ///
    /// ```rust
    /// # use clap::App;
    /// use std::io;
    /// let mut app = App::new("myprog");
    /// let mut out = io::stdout();
    /// app.write_help(&mut out).expect("failed to write to stdout");
    /// ```
    /// [`io::Write`]: https://doc.rust-lang.org/std/io/trait.Write.html
    pub fn write_help<W: Write>(&self, w: &mut W) -> ClapResult<()> {
        Help::write_app_help(w, self)
    }

    /// Writes the version message to the user to a [`io::Write`] object
    ///
    /// # Examples
    ///
    /// ```rust
    /// # use clap::App;
    /// use std::io;
    /// let mut app = App::new("myprog");
    /// let mut out = io::stdout();
    /// app.write_version(&mut out).expect("failed to write to stdout");
    /// ```
    /// [`io::Write`]: https://doc.rust-lang.org/std/io/trait.Write.html
    pub fn write_version<W: Write>(&self, w: &mut W) -> ClapResult<()> {
        self.p.write_version(w).map_err(From::from)
    }


    /// Generate a completions file for a specified shell at compile time.
    ///
    /// **NOTE:** to generate the this file at compile time you must use a `build.rs` "Build Script"
    ///
    /// # Examples
    ///
    /// The following example generates a bash completion script via a `build.rs` script. In this
    /// simple example, we'll demo a very small application with only a single subcommand and two
    /// args. Real applications could be many multiple levels deep in subcommands, and have tens or
    /// potentially hundreds of arguments.
    ///
    /// First, it helps if we separate out our `App` definition into a separate file. Whether you
    /// do this as a function, or bare App definition is a matter of personal preference.
    ///
    /// ```
    /// // src/cli.rs
    ///
    /// use clap::{App, Arg, SubCommand};
    ///
    /// pub fn build_cli() -> App<'static, 'static> {
    ///     App::new("compl")
    ///         .about("Tests completions")
    ///         .arg(Arg::with_name("file")
    ///             .help("some input file"))
    ///         .subcommand(SubCommand::with_name("test")
    ///             .about("tests things")
    ///             .arg(Arg::with_name("case")
    ///                 .long("case")
    ///                 .takes_value(true)
    ///                 .help("the case to test")))
    /// }
    /// ```
    ///
    /// In our regular code, we can simply call this `build_cli()` function, then call
    /// `get_matches()`, or any of the other normal methods directly after. For example:
    ///
    /// ```ignore
    /// // src/main.rs
    ///
    /// mod cli;
    ///
    /// fn main() {
    ///     let m = cli::build_cli().get_matches();
    ///
    ///     // normal logic continues...
    /// }
    /// ```
    ///
    /// Next, we set up our `Cargo.toml` to use a `build.rs` build script.
    ///
    /// ```toml
    /// # Cargo.toml
    /// build = "build.rs"
    ///
    /// [build-dependencies]
    /// clap = "2.9"
    /// ```
    ///
    /// Next, we place a `build.rs` in our project root.
    ///
    /// ```ignore
    /// extern crate clap;
    ///
    /// use clap::Shell;
    ///
    /// include!("src/cli.rs");
    ///
    /// fn main() {
    ///     let outdir = match env::var_os("OUT_DIR") {
    ///         None => return,
    ///         Some(outdir) => outdir,
    ///     };
    ///     let mut app = build_cli();
    ///     app.gen_completions("myapp",      // We need to specify the bin name manually
    ///                         Shell::Bash,  // Then say which shell to build completions for
    ///                         outdir);      // Then say where write the completions to
    /// }
    /// ```
    /// Now, once we combile there will be a `{bin_name}.bash-completion` file in the directory.
    /// Assuming we compiled with debug mode, it would be somewhere similar to
    /// `<project>/target/debug/build/myapp-<hash>/out/myapp.bash-completion`.
    ///
    /// Fish shell completions will use the file format `{bin_name}.fish`
    pub fn gen_completions<T: Into<OsString>, S: Into<String>>(&mut self,
                                                               bin_name: S,
                                                               for_shell: Shell,
                                                               out_dir: T) {
        self.p.meta.bin_name = Some(bin_name.into());
        self.p.gen_completions(for_shell, out_dir.into());
    }


    /// Generate a completions file for a specified shell at runtime.  Until `cargo install` can
    /// install extra files like a completion script, this may be used e.g. in a command that
    /// outputs the contents of the completion script, to be redirected into a file by the user.
    ///
    /// # Examples
    ///
    /// Assuming a separate `cli.rs` like the [example above](./struct.App.html#method.gen_completions),
    /// we can let users generate a completion script using a command:
    ///
    /// ```ignore
    /// // src/main.rs
    ///
    /// mod cli;
    /// use std::io;
    ///
    /// fn main() {
    ///     let matches = cli::build_cli().get_matches();
    ///
    ///     if matches.is_present("generate-bash-completions") {
    ///         cli::build_cli().gen_completions_to("myapp", Shell::Bash, &mut io::stdout());
    ///     }
    ///
    ///     // normal logic continues...
    /// }
    ///
    /// ```
    ///
    /// Usage:
    ///
    /// ```shell
    /// $ myapp generate-bash-completions > /etc/bash_completion.d/myapp
    /// ```
    pub fn gen_completions_to<W: Write, S: Into<String>>(&mut self,
                                                         bin_name: S,
                                                         for_shell: Shell,
                                                         buf: &mut W) {
        self.p.meta.bin_name = Some(bin_name.into());
        self.p.gen_completions_to(for_shell, buf);
    }

    /// Starts the parsing process, upon a failed parse an error will be displayed to the user and
    /// the process will exit with the appropriate error code. By default this method gets all user
    /// provided arguments from [`env::args_os`] in order to allow for invalid UTF-8 code points,
    /// which are legal on many platforms.
    ///
    /// # Examples
    ///
    /// ```no_run
    /// # use clap::{App, Arg};
    /// let matches = App::new("myprog")
    ///     // Args and options go here...
    ///     .get_matches();
    /// ```
    /// [`env::args_os`]: https://doc.rust-lang.org/std/env/fn.args_os.html
    pub fn get_matches(self) -> ArgMatches<'a> { self.get_matches_from(&mut env::args_os()) }

    /// Starts the parsing process. This method will return a [`clap::Result`] type instead of exiting
    /// the process on failed parse. By default this method gets matches from [`env::args_os`]
    ///
    /// **NOTE:** This method WILL NOT exit when `--help` or `--version` (or short versions) are
    /// used. It will return a [`clap::Error`], where the [`kind`] is a
    /// [`ErrorKind::HelpDisplayed`] or [`ErrorKind::VersionDisplayed`] respectively. You must call
    /// [`Error::exit`] or perform a [`std::process::exit`].
    ///
    /// # Examples
    ///
    /// ```no_run
    /// # use clap::{App, Arg};
    /// let matches = App::new("myprog")
    ///     // Args and options go here...
    ///     .get_matches_safe()
    ///     .unwrap_or_else( |e| e.exit() );
    /// ```
    /// [`env::args_os`]: https://doc.rust-lang.org/std/env/fn.args_os.html
    /// [`ErrorKind::HelpDisplayed`]: ./enum.ErrorKind.html#variant.HelpDisplayed
    /// [`ErrorKind::VersionDisplayed`]: ./enum.ErrorKind.html#variant.VersionDisplayed
    /// [`Error::exit`]: ./struct.Error.html#method.exit
    /// [`std::process::exit`]: https://doc.rust-lang.org/std/process/fn.exit.html
    /// [`clap::Result`]: ./type.Result.html
    /// [`clap::Error`]: ./struct.Error.html
    /// [`kind`]: ./struct.Error.html
    pub fn get_matches_safe(self) -> ClapResult<ArgMatches<'a>> {
        // Start the parsing
        self.get_matches_from_safe(&mut env::args_os())
    }

    /// Similar to [`App::get_matches`] but also reads args from
    /// env-var `env_var`.
    ///
    /// The env var args are appended to the manually entered arguments
    /// (if any) and thus if an argument is provided both in the env var
    /// and manually, this could result in either a conflict, override,
    /// or additional value depending on the specific rules for said arg.
    ///
    /// # Examples
    ///
    /// ```ignore
    /// $ VAR="--arg1 val1 --arg2 val2" ./program --arg2 val3
    /// ```
    pub fn get_matches_with_env<S: AsRef<str>>(self, env_var: &S)
            -> ArgMatches<'a> {
        // Build `args` by chaining `args_os()` and `var_os()`
        let mut args: Vec<OsString> = env::args_os().collect();
        // Handle first env-format:
        // VAR="--option1=val1 --option2=val2" ./prog
        if let Some(vargs) = env::var_os(env_var.as_ref()) {
            // String has split(char::is_whitespace) but for OsStr
            // we have to define closure manually.
            //let whitespace = |c| c == b' ' || c == b'\t' || c == b'\n';
            //args.extend(vargs.split(whitespace)
            // Turns out OsStr.split does not take closure like regular
            // string slices. So sticking with just space for now.
            args.extend(vargs.split(b' ')
                             .map(|s| s.to_os_string()));
        }
        self.get_matches_from(&mut args.into_iter())
    }

    /// Starts the parsing process. Like [`App::get_matches`] this method does not return a [`clap::Result`]
    /// and will automatically exit with an error message. This method, however, lets you specify
    /// what iterator to use when performing matches, such as a [`Vec`] of your making.
    ///
    /// **NOTE:** The first argument will be parsed as the binary name unless
    /// [`AppSettings::NoBinaryName`] is used
    ///
    /// # Examples
    ///
    /// ```no_run
    /// # use clap::{App, Arg};
    /// let arg_vec = vec!["my_prog", "some", "args", "to", "parse"];
    ///
    /// let matches = App::new("myprog")
    ///     // Args and options go here...
    ///     .get_matches_from(arg_vec);
    /// ```
    /// [`App::get_matches`]: ./struct.App.html#method.get_matches
    /// [`clap::Result`]: ./type.Result.html
    /// [`Vec`]: https://doc.rust-lang.org/std/vec/struct.Vec.html
    /// [`AppSettings::NoBinaryName`]: ./enum.AppSettings.html#variant.NoBinaryName
    pub fn get_matches_from<I, T>(mut self, itr: I) -> ArgMatches<'a>
        where I: IntoIterator<Item = T>,
              T: Into<OsString> + Clone
    {
        self.get_matches_from_safe_borrow(itr).unwrap_or_else(|e| {
            // Otherwise, write to stderr and exit
            self.maybe_wait_for_exit(e);
        })
    }

    /// Starts the parsing process. A combination of [`App::get_matches_from`], and
    /// [`App::get_matches_safe`]
    ///
    /// **NOTE:** This method WILL NOT exit when `--help` or `--version` (or short versions) are
    /// used. It will return a [`clap::Error`], where the [`kind`] is a [`ErrorKind::HelpDisplayed`]
    /// or [`ErrorKind::VersionDisplayed`] respectively. You must call [`Error::exit`] or
    /// perform a [`std::process::exit`] yourself.
    ///
    /// **NOTE:** The first argument will be parsed as the binary name unless
    /// [`AppSettings::NoBinaryName`] is used
    ///
    /// # Examples
    ///
    /// ```no_run
    /// # use clap::{App, Arg};
    /// let arg_vec = vec!["my_prog", "some", "args", "to", "parse"];
    ///
    /// let matches = App::new("myprog")
    ///     // Args and options go here...
    ///     .get_matches_from_safe(arg_vec)
    ///     .unwrap_or_else( |e| { panic!("An error occurs: {}", e) });
    /// ```
    /// [`App::get_matches_from`]: ./struct.App.html#method.get_matches_from
    /// [`App::get_matches_safe`]: ./struct.App.html#method.get_matches_safe
    /// [`ErrorKind::HelpDisplayed`]: ./enum.ErrorKind.html#variant.HelpDisplayed
    /// [`ErrorKind::VersionDisplayed`]: ./enum.ErrorKind.html#variant.VersionDisplayed
    /// [`Error::exit`]: ./struct.Error.html#method.exit
    /// [`std::process::exit`]: https://doc.rust-lang.org/std/process/fn.exit.html
    /// [`clap::Error`]: ./struct.Error.html
    /// [`Error::exit`]: ./struct.Error.html#method.exit
    /// [`kind`]: ./struct.Error.html
    /// [`AppSettings::NoBinaryName`]: ./enum.AppSettings.html#variant.NoBinaryName
    pub fn get_matches_from_safe<I, T>(mut self, itr: I) -> ClapResult<ArgMatches<'a>>
        where I: IntoIterator<Item = T>,
              T: Into<OsString> + Clone
    {
        self.get_matches_from_safe_borrow(itr)
    }

    /// Starts the parsing process without consuming the [`App`] struct `self`. This is normally not
    /// the desired functionality, instead prefer [`App::get_matches_from_safe`] which *does*
    /// consume `self`.
    ///
    /// **NOTE:** The first argument will be parsed as the binary name unless
    /// [`AppSettings::NoBinaryName`] is used
    ///
    /// # Examples
    ///
    /// ```no_run
    /// # use clap::{App, Arg};
    /// let arg_vec = vec!["my_prog", "some", "args", "to", "parse"];
    ///
    /// let mut app = App::new("myprog");
    ///     // Args and options go here...
    /// let matches = app.get_matches_from_safe_borrow(arg_vec)
    ///     .unwrap_or_else( |e| { panic!("An error occurs: {}", e) });
    /// ```
    /// [`App`]: ./struct.App.html
    /// [`App::get_matches_from_safe`]: ./struct.App.html#method.get_matches_from_safe
    /// [`AppSettings::NoBinaryName`]: ./enum.AppSettings.html#variant.NoBinaryName
    pub fn get_matches_from_safe_borrow<I, T>(&mut self, itr: I) -> ClapResult<ArgMatches<'a>>
        where I: IntoIterator<Item = T>,
              T: Into<OsString> + Clone
    {
        // If there are global arguments, or settings we need to propgate them down to subcommands
        // before parsing incase we run into a subcommand
        self.p.propogate_globals();
        self.p.propogate_settings();
        self.p.derive_display_order();

        let mut matcher = ArgMatcher::new();

        let mut it = itr.into_iter();
        // Get the name of the program (argument 1 of env::args()) and determine the
        // actual file
        // that was used to execute the program. This is because a program called
        // ./target/release/my_prog -a
        // will have two arguments, './target/release/my_prog', '-a' but we don't want
        // to display
        // the full path when displaying help messages and such
        if !self.p.is_set(AppSettings::NoBinaryName) {
            if let Some(name) = it.next() {
                let bn_os = name.into();
                let p = Path::new(&*bn_os);
                if let Some(f) = p.file_name() {
                    if let Some(s) = f.to_os_string().to_str() {
                        if self.p.meta.bin_name.is_none() {
                            self.p.meta.bin_name = Some(s.to_owned());
                        }
                    }
                }
            }
        }

        // do the real parsing
        if let Err(e) = self.p.get_matches_with(&mut matcher, &mut it.peekable()) {
            return Err(e);
        }

        Ok(matcher.into())
    }

    // Re-implements ClapError::exit except it checks if we should wait for input before exiting
    // since ClapError doesn't have that info and the error message must be printed before exiting
    fn maybe_wait_for_exit(&self, e: Error) -> ! {
        if e.use_stderr() {
            wlnerr!("{}", e.message);
            if self.p.is_set(AppSettings::WaitOnError) {
                wlnerr!("\nPress [ENTER] / [RETURN] to continue...");
                let mut s = String::new();
                let i = io::stdin();
                i.lock().read_line(&mut s).unwrap();
            }
            process::exit(1);
        }

        e.exit()
    }
}

#[cfg(feature = "yaml")]
impl<'a> From<&'a Yaml> for App<'a, 'a> {
    fn from(mut yaml: &'a Yaml) -> Self {
        use args::SubCommand;
        // We WANT this to panic on error...so expect() is good.
        let mut is_sc = None;
        let mut a = if let Some(name) = yaml["name"].as_str() {
            App::new(name)
        } else {
            let yaml_hash = yaml.as_hash().unwrap();
            let sc_key = yaml_hash.keys().nth(0).unwrap();
            is_sc = Some(yaml_hash.get(sc_key).unwrap());
            App::new(sc_key.as_str().unwrap())
        };
        yaml = if let Some(sc) = is_sc { sc } else { yaml };

        macro_rules! yaml_str {
            ($a:ident, $y:ident, $i:ident) => {
                if let Some(v) = $y[stringify!($i)].as_str() {
                    $a = $a.$i(v);
                } else if $y[stringify!($i)] != Yaml::BadValue {
                    panic!("Failed to convert YAML value {:?} to a string", $y[stringify!($i)]);
                }
            };
        }

        yaml_str!(a, yaml, version);
        yaml_str!(a, yaml, bin_name);
        yaml_str!(a, yaml, about);
        yaml_str!(a, yaml, before_help);
        yaml_str!(a, yaml, after_help);
        yaml_str!(a, yaml, template);
        yaml_str!(a, yaml, usage);
        yaml_str!(a, yaml, help);
        yaml_str!(a, yaml, help_short);
        yaml_str!(a, yaml, version_short);
        yaml_str!(a, yaml, alias);
        yaml_str!(a, yaml, visible_alias);

        if let Some(v) = yaml["display_order"].as_i64() {
            a = a.display_order(v as usize);
        } else if yaml["display_order"] != Yaml::BadValue {
            panic!("Failed to convert YAML value {:?} to a u64",
                   yaml["display_order"]);
        }
        if let Some(v) = yaml["setting"].as_str() {
            a = a.setting(v.parse().expect("unknown AppSetting found in YAML file"));
        } else if yaml["setting"] != Yaml::BadValue {
            panic!("Failed to convert YAML value {:?} to an AppSetting",
                   yaml["setting"]);
        }
        if let Some(v) = yaml["settings"].as_vec() {
            for ys in v {
                if let Some(s) = ys.as_str() {
                    a = a.setting(s.parse().expect("unknown AppSetting found in YAML file"));
                }
            }
        } else if let Some(v) = yaml["settings"].as_str() {
            a = a.setting(v.parse().expect("unknown AppSetting found in YAML file"));
        } else if yaml["settings"] != Yaml::BadValue {
            panic!("Failed to convert YAML value {:?} to a string",
                   yaml["settings"]);
        }
        if let Some(v) = yaml["global_setting"].as_str() {
            a = a.setting(v.parse().expect("unknown AppSetting found in YAML file"));
        } else if yaml["global_setting"] != Yaml::BadValue {
            panic!("Failed to convert YAML value {:?} to an AppSetting",
                   yaml["setting"]);
        }
        if let Some(v) = yaml["global_settings"].as_vec() {
            for ys in v {
                if let Some(s) = ys.as_str() {
                    a = a.global_setting(s.parse()
                        .expect("unknown AppSetting found in YAML file"));
                }
            }
        } else if let Some(v) = yaml["global_settings"].as_str() {
            a = a.global_setting(v.parse().expect("unknown AppSetting found in YAML file"));
        } else if yaml["global_settings"] != Yaml::BadValue {
            panic!("Failed to convert YAML value {:?} to a string",
                   yaml["global_settings"]);
        }

        macro_rules! vec_or_str {
            ($a:ident, $y:ident, $as_vec:ident, $as_single:ident) => {{
                    let maybe_vec = $y[stringify!($as_vec)].as_vec();
                    if let Some(vec) = maybe_vec {
                        for ys in vec {
                            if let Some(s) = ys.as_str() {
                                $a = $a.$as_single(s);
                            } else {
                                panic!("Failed to convert YAML value {:?} to a string", ys);
                            }
                        }
                    } else {
                        if let Some(s) = $y[stringify!($as_vec)].as_str() {
                            $a = $a.$as_single(s);
                        } else if $y[stringify!($as_vec)] != Yaml::BadValue {
                            panic!("Failed to convert YAML value {:?} to either a vec or string", $y[stringify!($as_vec)]);
                        }
                    }
                    $a
                }
            };
        }

        a = vec_or_str!(a, yaml, aliases, alias);
        a = vec_or_str!(a, yaml, visible_aliases, visible_alias);

        if let Some(v) = yaml["args"].as_vec() {
            for arg_yaml in v {
                a = a.arg(Arg::from_yaml(arg_yaml.as_hash().unwrap()));
            }
        }
        if let Some(v) = yaml["subcommands"].as_vec() {
            for sc_yaml in v {
                a = a.subcommand(SubCommand::from_yaml(sc_yaml));
            }
        }
        if let Some(v) = yaml["groups"].as_vec() {
            for ag_yaml in v {
                a = a.group(ArgGroup::from(ag_yaml.as_hash().unwrap()));
            }
        }

        a
    }
}

impl<'a, 'b> Clone for App<'a, 'b> {
    fn clone(&self) -> Self { App { p: self.p.clone() } }
}

impl<'n, 'e> AnyArg<'n, 'e> for App<'n, 'e> {
    fn name(&self) -> &'n str {
        unreachable!("App struct does not support AnyArg::name, this is a bug!")
    }
    fn id(&self) -> usize { self.p.id }
    fn kind(&self) -> ArgKind { ArgKind::Subcmd }
    fn overrides(&self) -> Option<&[&'e str]> { None }
    fn requires(&self) -> Option<&[&'e str]> { None }
    fn blacklist(&self) -> Option<&[&'e str]> { None }
    fn required_unless(&self) -> Option<&[&'e str]> { None }
    fn val_names(&self) -> Option<&VecMap<&'e str>> { None }
    fn is_set(&self, _: ArgSettings) -> bool { false }
    fn set(&mut self, _: ArgSettings) {
        unreachable!("App struct does not support AnyArg::set, this is a bug!")
    }
    fn has_switch(&self) -> bool { false }
    fn max_vals(&self) -> Option<u64> { None }
    fn num_vals(&self) -> Option<u64> { None }
    fn possible_vals(&self) -> Option<&[&'e str]> { None }
    fn validator(&self) -> Option<&Rc<Fn(String) -> StdResult<(), String>>> { None }
    fn min_vals(&self) -> Option<u64> { None }
    fn short(&self) -> Option<char> { None }
    fn long(&self) -> Option<&'e str> { None }
    fn val_delim(&self) -> Option<char> { None }
    fn takes_value(&self) -> bool { true }
    fn help(&self) -> Option<&'e str> { self.p.meta.about }
    fn default_val(&self) -> Option<&'n str> { None }
    fn longest_filter(&self) -> bool { true }
    fn aliases(&self) -> Option<Vec<&'e str>> {
        if let Some(ref aliases) = self.p.meta.aliases {
            let vis_aliases: Vec<_> =
                aliases.iter().filter_map(|&(n, v)| if v { Some(n) } else { None }).collect();
            if vis_aliases.is_empty() {
                None
            } else {
                Some(vis_aliases)
            }
        } else {
            None
        }
    }
}

impl<'n, 'e> fmt::Display for App<'n, 'e> {
<<<<<<< HEAD
    fn fmt(&self, f: &mut fmt::Formatter) -> fmt::Result { write!(f, "{}", self.p.meta.name) }
=======
    fn fmt(&self, f: &mut fmt::Formatter) -> fmt::Result {
        write!(f, "{}", self.p.meta.name)
    }
}

#[cfg(test)]
mod tests {

    use std::env;

    use ::{Arg, App};

    #[test]
    fn test_get_matches_with_env() {
        env::set_var("VAR", "--arg1 val1");
        let matches = App::new("testprog").arg(Arg::with_name("arg1")
                                                    .takes_value(true)
                                                    .long("arg1"))
                                          .get_matches_with_env(&"VAR");
        assert_eq!(matches.value_of("arg1").unwrap(), "val1");
    }
>>>>>>> b9ea3bf7
}<|MERGE_RESOLUTION|>--- conflicted
+++ resolved
@@ -1582,12 +1582,7 @@
 }
 
 impl<'n, 'e> fmt::Display for App<'n, 'e> {
-<<<<<<< HEAD
     fn fmt(&self, f: &mut fmt::Formatter) -> fmt::Result { write!(f, "{}", self.p.meta.name) }
-=======
-    fn fmt(&self, f: &mut fmt::Formatter) -> fmt::Result {
-        write!(f, "{}", self.p.meta.name)
-    }
 }
 
 #[cfg(test)]
@@ -1606,5 +1601,4 @@
                                           .get_matches_with_env(&"VAR");
         assert_eq!(matches.value_of("arg1").unwrap(), "val1");
     }
->>>>>>> b9ea3bf7
 }
--- conflicted
+++ resolved
@@ -120,18 +120,9 @@
     #[doc(hidden)]
     pub disp_ord: usize,
     #[doc(hidden)]
-<<<<<<< HEAD
-    pub unified_ord: usize,
-    #[doc(hidden)]
-    pub val_names: Option<VecMap<&'help str>>,
-
-    // switch
-    pub key: Key<'help>,
-=======
     pub help_heading: Option<&'help str>,
     #[doc(hidden)]
     pub global: bool,
->>>>>>> 845a1ce4
 }
 
 impl<'help> Arg<'help> {
@@ -323,11 +314,7 @@
     /// assert!(m.is_present("cfg"));
     /// ```
     pub fn long(mut self, l: &'help str) -> Self {
-<<<<<<< HEAD
-        self.key.long(l);
-=======
         self.long = Some(l.trim_start_matches(|c| c == '-'));
->>>>>>> 845a1ce4
         self
     }
 

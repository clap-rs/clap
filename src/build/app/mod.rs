mod settings;
pub use self::settings::{AppFlags, AppSettings};

// Std
use std::env;
use std::ffi::OsString;
use std::fmt;
use std::io::{self, BufRead, BufWriter, Write};
use std::iter::Peekable;
use std::path::Path;
use std::process;

// Third Party
#[cfg(feature = "yaml")]
use yaml_rust::Yaml;

// Internal
use crate::build::{Arg, ArgGroup, ArgSettings};
use crate::mkeymap::MKeyMap;
use crate::output::fmt::ColorWhen;
use crate::output::{Help, Usage};
use crate::parse::errors::Result as ClapResult;
use crate::parse::{ArgMatcher, ArgMatches, Parser};
use crate::util::{Key, HELP_HASH, VERSION_HASH};
use crate::INTERNAL_ERROR_MSG;

type Id = u64;

#[doc(hidden)]
#[derive(Copy, Clone, Debug, PartialEq, Eq)]
pub enum Propagation {
    To(Id),
    Full,
    NextLevel,
    None,
}

/// Used to create a representation of a command line program and all possible command line
/// arguments. Application settings are set using the "builder pattern" with the
/// [`App::get_matches`] family of methods being the terminal methods that starts the
/// runtime-parsing process. These methods then return information about the user supplied
/// arguments (or lack there of).
///
/// **NOTE:** There aren't any mandatory "options" that one must set. The "options" may
/// also appear in any order (so long as one of the [`App::get_matches`] methods is the last method
/// called).
///
/// # Examples
///
/// ```no_run
/// # use clap::{App, Arg};
/// let m = App::new("My Program")
///     .author("Me, me@mail.com")
///     .version("1.0.2")
///     .about("Explains in brief what the program does")
///     .arg(
///         Arg::with_name("in_file").index(1)
///     )
///     .after_help("Longer explanation to appear after the options when \
///                  displaying the help information from --help or -h")
///     .get_matches();
///
/// // Your program logic starts here...
/// ```
/// [`App::get_matches`]: ./struct.App.html#method.get_matches
#[derive(Default, Debug, Clone)]
pub struct App<'b> {
    #[doc(hidden)]
    pub id: Id,
    #[doc(hidden)]
    pub name: String,
    #[doc(hidden)]
    pub bin_name: Option<String>,
    #[doc(hidden)]
    pub author: Option<&'b str>,
    #[doc(hidden)]
    pub version: Option<&'b str>,
    #[doc(hidden)]
    pub long_version: Option<&'b str>,
    #[doc(hidden)]
    pub about: Option<&'b str>,
    #[doc(hidden)]
    pub long_about: Option<&'b str>,
    #[doc(hidden)]
    pub more_help: Option<&'b str>,
    #[doc(hidden)]
    pub pre_help: Option<&'b str>,
    #[doc(hidden)]
    pub aliases: Option<Vec<(&'b str, bool)>>, // (name, visible)
    #[doc(hidden)]
    pub usage_str: Option<&'b str>,
    #[doc(hidden)]
    pub usage: Option<String>,
    #[doc(hidden)]
    pub help_str: Option<&'b str>,
    #[doc(hidden)]
    pub disp_ord: usize,
    #[doc(hidden)]
    pub term_w: Option<usize>,
    #[doc(hidden)]
    pub max_w: Option<usize>,
    #[doc(hidden)]
    pub template: Option<&'b str>,
    #[doc(hidden)]
    pub settings: AppFlags,
    #[doc(hidden)]
    pub g_settings: AppFlags,
    #[doc(hidden)]
    pub args: MKeyMap<'b>,
    #[doc(hidden)]
    pub subcommands: Vec<App<'b>>,
    #[doc(hidden)]
    pub groups: Vec<ArgGroup<'b>>,
    #[doc(hidden)]
    pub help_headings: Vec<Option<&'b str>>,
}

impl<'b> App<'b> {
    /// Creates a new instance of an application requiring a name. The name may be, but doesn't
    /// have to be, same as the binary. The name will be displayed to the user when they request to
    /// print version or help and usage information.
    ///
    /// # Examples
    ///
    /// ```no_run
    /// # use clap::{App, Arg};
    /// let prog = App::new("My Program")
    /// # ;
    /// ```
    pub fn new<S: Into<String>>(n: S) -> Self {
        let name = n.into();
        let id = name.key();
        App {
            id,
            name,
            ..Default::default()
        }
    }

    /// Get the name of the app
    pub fn get_name(&self) -> &str { &self.name }

    /// Get the name of the binary
    pub fn get_bin_name(&self) -> Option<&str> { self.bin_name.as_ref().map(String::as_str) }

    /// Sets a string of author(s) that will be displayed to the user when they
    /// request the help information with `--help` or `-h`.
    ///
    /// **Pro-tip:** Use `clap`s convenience macro [`crate_authors!`] to automatically set your
    /// application's author(s) to the same thing as your crate at compile time.
    ///
    /// See the [`examples/`]
    /// directory for more information.
    ///
    /// # Examples
    ///
    /// ```no_run
    /// # use clap::{App, Arg};
    /// App::new("myprog")
    ///      .author("Me, me@mymain.com")
    /// # ;
    /// ```
    /// [`crate_authors!`]: ./macro.crate_authors!.html
    /// [`examples/`]: https://github.com/kbknapp/clap-rs/tree/master/examples
    pub fn author<S: Into<&'b str>>(mut self, author: S) -> Self {
        self.author = Some(author.into());
        self
    }

    /// Overrides the system-determined binary name. This should only be used when absolutely
    /// necessary, such as when the binary name for your application is misleading, or perhaps
    /// *not* how the user should invoke your program.
    ///
    /// **Pro-tip:** When building things such as third party `cargo` subcommands, this setting
    /// **should** be used!
    ///
    /// **NOTE:** This command **should not** be used for [``]s.
    ///
    /// # Examples
    ///
    /// ```no_run
    /// # use clap::{App, Arg};
    /// App::new("My Program")
    ///      .bin_name("my_binary")
    /// # ;
    /// ```
    /// [``]: ./struct..html
    pub fn bin_name<S: Into<String>>(mut self, name: S) -> Self {
        self.bin_name = Some(name.into());
        self
    }

    /// Sets a string describing what the program does. This will be displayed when displaying help
    /// information with `-h`.
    ///
    /// **NOTE:** If only `about` is provided, and not [`App::long_about`] but the user requests
    /// `--help`, clap will still display the contents of `about` appropriately
    ///
    /// **NOTE:** Only [`App::about`] is used in completion script generation in order to be
    /// concise
    ///
    /// # Examples
    ///
    /// ```no_run
    /// # use clap::{App, Arg};
    /// App::new("myprog")
    ///     .about("Does really amazing things to great people")
    /// # ;
    /// ```
    /// [`App::long_about`]: ./struct.App.html#method.long_about
    pub fn about<S: Into<&'b str>>(mut self, about: S) -> Self {
        self.about = Some(about.into());
        self
    }

    /// Sets a string describing what the program does. This will be displayed when displaying help
    /// information.
    ///
    /// **NOTE:** If only `long_about` is provided, and not [`App::about`] but the user requests
    /// `-h` clap will still display the contents of `long_about` appropriately
    ///
    /// **NOTE:** Only [`App::about`] is used in completion script generation in order to be
    /// concise
    ///
    /// # Examples
    ///
    /// ```no_run
    /// # use clap::{App, Arg};
    /// App::new("myprog")
    ///     .long_about(
    /// "Does really amazing things to great people. Now let's talk a little
    ///  more in depth about how this subcommand really works. It may take about
    ///  a few lines of text, but that's ok!")
    /// # ;
    /// ```
    /// [`App::about`]: ./struct.App.html#method.about
    pub fn long_about<S: Into<&'b str>>(mut self, about: S) -> Self {
        self.long_about = Some(about.into());
        self
    }

    /// Sets the program's name. This will be displayed when displaying help information.
    ///
    /// **Pro-tip:** This function is particularly useful when configuring a program via
    /// [`App::from_yaml`] in conjunction with the [`crate_name!`] macro to derive the program's
    /// name from its `Cargo.toml`.
    ///
    /// # Examples
    /// ```ignore
    /// # #[macro_use]
    /// # extern crate clap;
    /// # use clap::App;
    /// # fn main() {
    /// let yml = load_yaml!("app.yml");
    /// let app = App::from_yaml(yml)
    ///     .name(crate_name!());
    ///
    /// // continued logic goes here, such as `app.get_matches()` etc.
    /// # }
    /// ```
    ///
    /// [`App::from_yaml`]: ./struct.App.html#method.from_yaml
    /// [`crate_name!`]: ./macro.crate_name.html
    pub fn name<S: Into<String>>(mut self, name: S) -> Self {
        self.name = name.into();
        self
    }

    /// Adds additional help information to be displayed in addition to auto-generated help. This
    /// information is displayed **after** the auto-generated help information. This is often used
    /// to describe how to use the arguments, or caveats to be noted.
    ///
    /// # Examples
    ///
    /// ```no_run
    /// # use clap::App;
    /// App::new("myprog")
    ///     .after_help("Does really amazing things to great people...but be careful with -R")
    /// # ;
    /// ```
    pub fn after_help<S: Into<&'b str>>(mut self, help: S) -> Self {
        self.more_help = Some(help.into());
        self
    }

    /// Adds additional help information to be displayed in addition to auto-generated help. This
    /// information is displayed **before** the auto-generated help information. This is often used
    /// for header information.
    ///
    /// # Examples
    ///
    /// ```no_run
    /// # use clap::App;
    /// App::new("myprog")
    ///     .before_help("Some info I'd like to appear before the help info")
    /// # ;
    /// ```
    pub fn before_help<S: Into<&'b str>>(mut self, help: S) -> Self {
        self.pre_help = Some(help.into());
        self
    }

    /// Sets a string of the version number to be displayed when displaying version or help
    /// information with `-V`.
    ///
    /// **NOTE:** If only `version` is provided, and not [`App::long_version`] but the user
    /// requests `--version` clap will still display the contents of `version` appropriately
    ///
    /// **Pro-tip:** Use `clap`s convenience macro [`crate_version!`] to automatically set your
    /// application's version to the same thing as your crate at compile time. See the [`examples/`]
    /// directory for more information
    ///
    /// # Examples
    ///
    /// ```no_run
    /// # use clap::{App, Arg};
    /// App::new("myprog")
    ///     .version("v0.1.24")
    /// # ;
    /// ```
    /// [`crate_version!`]: ./macro.crate_version!.html
    /// [`examples/`]: https://github.com/kbknapp/clap-rs/tree/master/examples
    /// [`App::long_version`]: ./struct.App.html#method.long_version
    pub fn version<S: Into<&'b str>>(mut self, ver: S) -> Self {
        self.version = Some(ver.into());
        self
    }

    /// Sets a string of the version number to be displayed when displaying version or help
    /// information with `--version`.
    ///
    /// **NOTE:** If only `long_version` is provided, and not [`App::version`] but the user
    /// requests `-V` clap will still display the contents of `long_version` appropriately
    ///
    /// **Pro-tip:** Use `clap`s convenience macro [`crate_version!`] to automatically set your
    /// application's version to the same thing as your crate at compile time. See the [`examples/`]
    /// directory for more information
    ///
    /// # Examples
    ///
    /// ```no_run
    /// # use clap::{App, Arg};
    /// App::new("myprog")
    ///     .long_version(
    /// "v0.1.24
    ///  commit: abcdef89726d
    ///  revision: 123
    ///  release: 2
    ///  binary: myprog")
    /// # ;
    /// ```
    /// [`crate_version!`]: ./macro.crate_version!.html
    /// [`examples/`]: https://github.com/kbknapp/clap-rs/tree/master/examples
    /// [`App::version`]: ./struct.App.html#method.version
    pub fn long_version<S: Into<&'b str>>(mut self, ver: S) -> Self {
        self.long_version = Some(ver.into());
        self
    }

    /// Overrides the `clap` generated usage string.
    ///
    /// This will be displayed to the user when errors are found in argument parsing.
    ///
    /// **CAUTION:** Using this setting disables `clap`s "context-aware" usage strings. After this
    /// setting is set, this will be the only usage string displayed to the user!
    ///
    /// **NOTE:** This will not replace the entire help message, *only* the portion
    /// showing the usage.
    ///
    /// # Examples
    ///
    /// ```no_run
    /// # use clap::{App, Arg};
    /// App::new("myprog")
    ///     .override_usage("myapp [-clDas] <some_file>")
    /// # ;
    /// ```
    /// [`ArgMatches::usage`]: ./struct.ArgMatches.html#method.usage
    pub fn override_usage<S: Into<&'b str>>(mut self, usage: S) -> Self {
        self.usage_str = Some(usage.into());
        self
    }

    /// Overrides the `clap` generated help message. This should only be used
    /// when the auto-generated message does not suffice.
    ///
    /// This will be displayed to the user when they use `--help` or `-h`
    ///
    /// **NOTE:** This replaces the **entire** help message, so nothing will be auto-generated.
    ///
    /// **NOTE:** This **only** replaces the help message for the current command, meaning if you
    /// are using subcommands, those help messages will still be auto-generated unless you
    /// specify a [`Arg::override_help`] for them as well.
    ///
    /// # Examples
    ///
    /// ```no_run
    /// # use clap::{App, Arg};
    /// App::new("myapp")
    ///     .override_help("myapp v1.0\n\
    ///            Does awesome things\n\
    ///            (C) me@mail.com\n\n\
    ///
    ///            USAGE: myapp <opts> <comamnd>\n\n\
    ///
    ///            Options:\n\
    ///            -h, --helpe      Dispay this message\n\
    ///            -V, --version    Display version info\n\
    ///            -s <stuff>       Do something with stuff\n\
    ///            -v               Be verbose\n\n\
    ///
    ///            Commmands:\n\
    ///            help             Prints this message\n\
    ///            work             Do some work")
    /// # ;
    /// ```
    /// [`Arg::override_help`]: ./struct.Arg.html#method.override_help
    pub fn override_help<S: Into<&'b str>>(mut self, help: S) -> Self {
        self.help_str = Some(help.into());
        self
    }

    /// Sets the help template to be used, overriding the default format.
    ///
    /// Tags arg given inside curly brackets.
    ///
    /// Valid tags are:
    ///
    ///   * `{bin}`         - Binary name.
    ///   * `{version}`     - Version number.
    ///   * `{author}`      - Author information.
    ///   * `{about}`       - General description (from [`App::about`])
    ///   * `{usage}`       - Automatically generated or given usage string.
    ///   * `{all-args}`    - Help for all arguments (options, flags, positionals arguments,
    ///                       and subcommands) including titles.
    ///   * `{unified}`     - Unified help for options and flags. Note, you must *also* set
    ///                       [`AppSettings::UnifiedHelpMessage`] to fully merge both options and
    ///                       flags, otherwise the ordering is "best effort"
    ///   * `{flags}`       - Help for flags.
    ///   * `{options}`     - Help for options.
    ///   * `{positionals}` - Help for positionals arguments.
    ///   * `{subcommands}` - Help for subcommands.
    ///   * `{after-help}`  - Help from [`App::after_help`]
    ///   * `{before-help}`  - Help from [`App::before_help`]
    ///
    /// # Examples
    ///
    /// ```no_run
    /// # use clap::{App, Arg};
    /// App::new("myprog")
    ///     .version("1.0")
    ///     .help_template("{bin} ({version}) - {usage}")
    /// # ;
    /// ```
    /// **NOTE:**The template system is, on purpose, very simple. Therefore the tags have to
    /// be written in the lowercase and without spacing.
    /// [`App::about`]: ./struct.App.html#method.about
    /// [`App::after_help`]: ./struct.App.html#method.after_help
    /// [`App::before_help`]: ./struct.App.html#method.before_help
    /// [`AppSettings::UnifiedHelpMessage`]: ./enum.AppSettings.html#variant.UnifiedHelpMessage
    pub fn help_template<S: Into<&'b str>>(mut self, s: S) -> Self {
        self.template = Some(s.into());
        self
    }

    /// Enables a single command, or [``], level settings.
    ///
    /// See [`AppSettings`] for a full list of possibilities and examples.
    ///
    /// # Examples
    ///
    /// ```no_run
    /// # use clap::{App, Arg, AppSettings};
    /// App::new("myprog")
    ///     .setting(AppSettings::SubcommandRequired)
    ///     .setting(AppSettings::WaitOnError)
    /// # ;
    /// ```
    /// [``]: ./struct..html
    /// [`AppSettings`]: ./enum.AppSettings.html
    pub fn setting(mut self, setting: AppSettings) -> Self {
        self.settings.set(setting);
        self
    }

    /// Disables a single command, or [``], level setting.
    ///
    /// See [`AppSettings`] for a full list of possibilities and examples.
    ///
    /// # Examples
    ///
    /// ```no_run
    /// # use clap::{App, AppSettings};
    /// App::new("myprog")
    ///     .unset_setting(AppSettings::ColorAuto)
    /// # ;
    /// ```
    /// [``]: ./struct..html
    /// [`AppSettings`]: ./enum.AppSettings.html
    /// [global]: ./struct.App.html#method.global_setting
    pub fn unset_setting(mut self, setting: AppSettings) -> Self {
        self.settings.unset(setting);
        self.g_settings.unset(setting);
        self
    }

    /// Enables a single setting that is propagated down through all child subcommands.
    ///
    /// See [`AppSettings`] for a full list of possibilities and examples.
    ///
    /// **NOTE**: The setting is *only* propagated *down* and not up through parent commands.
    ///
    /// # Examples
    ///
    /// ```no_run
    /// # use clap::{App, Arg, AppSettings};
    /// App::new("myprog")
    ///     .global_setting(AppSettings::SubcommandRequired)
    /// # ;
    /// ```
    /// [`AppSettings`]: ./enum.AppSettings.html
    pub fn global_setting(mut self, setting: AppSettings) -> Self {
        self.settings.set(setting);
        self.g_settings.set(setting);
        self
    }

    /// Disables a global setting, and stops propagating down to child subcommands.
    ///
    /// See [`AppSettings`] for a full list of possibilities and examples.
    ///
    /// **NOTE:** The setting being unset will be unset from both local and [global] settings
    ///
    /// # Examples
    ///
    /// ```no_run
    /// # use clap::{App, AppSettings};
    /// App::new("myprog")
    ///     .unset_global_setting(AppSettings::ColorAuto)
    /// # ;
    /// ```
    /// [`AppSettings`]: ./enum.AppSettings.html
    /// [global]: ./struct.App.html#method.global_setting
    pub fn unset_global_setting(mut self, setting: AppSettings) -> Self {
        self.settings.unset(setting);
        self.g_settings.unset(setting);
        self
    }

    /// Sets the terminal width at which to wrap help messages. Defaults to `120`. Using `0` will
    /// ignore terminal widths and use source formatting.
    ///
    /// `clap` automatically tries to determine the terminal width on Unix, Linux, OSX and Windows
    /// if the `wrap_help` cargo "feature" has been used while compiling. If the terminal width
    /// cannot be determined, `clap` defaults to `120`.
    ///
    /// **NOTE:** This setting applies globally and *not* on a per-command basis.
    ///
    /// **NOTE:** This setting must be set **before** any subcommands are added!
    ///
    /// # Platform Specific
    ///
    /// Only Unix, Linux, OSX and Windows support automatic determination of terminal width.
    /// Even on those platforms, this setting is useful if for any reason the terminal width
    /// cannot be determined.
    ///
    /// # Examples
    ///
    /// ```no_run
    /// # use clap::App;
    /// App::new("myprog")
    ///     .set_term_width(80)
    /// # ;
    /// ```
    pub fn set_term_width(mut self, width: usize) -> Self {
        self.term_w = Some(width);
        self
    }

    /// Sets the max terminal width at which to wrap help messages. Using `0` will ignore terminal
    /// widths and use source formatting.
    ///
    /// `clap` automatically tries to determine the terminal width on Unix, Linux, OSX and Windows
    /// if the `wrap_help` cargo "feature" has been used while compiling, but one might want to
    /// limit the size (e.g. when the terminal is running fullscreen).
    ///
    /// **NOTE:** This setting applies globally and *not* on a per-command basis.
    ///
    /// **NOTE:** This setting must be set **before** any subcommands are added!
    ///
    /// # Platform Specific
    ///
    /// Only Unix, Linux, OSX and Windows support automatic determination of terminal width.
    ///
    /// # Examples
    ///
    /// ```no_run
    /// # use clap::App;
    /// App::new("myprog")
    ///     .max_term_width(100)
    /// # ;
    /// ```
    pub fn max_term_width(mut self, w: usize) -> Self {
        self.max_w = Some(w);
        self
    }

    /// Adds an [argument] to the list of valid possibilities.
    ///
    /// # Examples
    ///
    /// ```no_run
    /// # use clap::{App, Arg};
    /// App::new("myprog")
    ///     // Adding a single "flag" argument with a short and help text, using Arg::with_name()
    ///     .arg(
    ///         Arg::with_name("debug")
    ///            .short('d')
    ///            .help("turns on debugging mode")
    ///     )
    ///     // Adding a single "option" argument with a short, a long, and help text using the less
    ///     // verbose Arg::from()
    ///     .arg(
    ///         Arg::from("-c --config=[CONFIG] 'Optionally sets a config file to use'")
    ///     )
    /// # ;
    /// ```
    /// [argument]: ./struct.Arg.html
    pub fn arg<A: Into<Arg<'b>>>(mut self, a: A) -> Self {
        let help_heading: Option<&'b str> = if let Some(option_str) = self.help_headings.last() {
            *option_str
        } else {
            None
        };
        let arg = a.into().help_heading(help_heading);
        self.args.push(arg);
        self
    }

    /// Set a custom section heading for future args. Every call to arg will
    /// have this header (instead of its default header) until a subsequent
    /// call to help_heading
    pub fn help_heading(mut self, heading: &'b str) -> Self {
        self.help_headings.push(Some(heading));
        self
    }

    /// Stop using custom section headings.
    pub fn stop_custom_headings(mut self) -> Self {
        self.help_headings.push(None);
        self
    }

    /// Adds multiple [arguments] to the list of valid possibilities.
    ///
    /// # Examples
    ///
    /// ```no_run
    /// # use clap::{App, Arg};
    /// App::new("myprog")
    ///     .args(&[
    ///         Arg::from("[debug] -d 'turns on debugging info'"),
    ///         Arg::with_name("input").index(1).help("the input file to use")
    ///     ])
    /// # ;
    /// ```
    /// [arguments]: ./struct.Arg.html
    pub fn args<I, T>(mut self, args: I) -> Self
    where
        I: IntoIterator<Item = T>,
        T: Into<Arg<'b>>,
    {
        // @TODO @perf @p4 @v3-beta: maybe extend_from_slice would be possible and perform better?
        // But that may also not let us do `&["-a 'some'", "-b 'other']` because of not Into<Arg>
        for arg in args.into_iter() {
            self.args.push(arg.into());
        }
        self
    }

    /// Allows adding a [``] alias, which function as "hidden" subcommands that
    /// automatically dispatch as if this subcommand was used. This is more efficient, and easier
    /// than creating multiple hidden subcommands as one only needs to check for the existence of
    /// this command, and not all variants.
    ///
    /// # Examples
    ///
    /// ```no_run
    /// # use clap::{App, Arg, };
    /// let m = App::new("myprog")
    ///             .subcommand(App::new("test")
    ///                 .alias("do-stuff"))
    ///             .get_matches_from(vec!["myprog", "do-stuff"]);
    /// assert_eq!(m.subcommand_name(), Some("test"));
    /// ```
    /// [``]: ./struct..html
    pub fn alias<S: Into<&'b str>>(mut self, name: S) -> Self {
        if let Some(ref mut als) = self.aliases {
            als.push((name.into(), false));
        } else {
            self.aliases = Some(vec![(name.into(), false)]);
        }
        self
    }

    /// Allows adding [``] aliases, which function as "hidden" subcommands that
    /// automatically dispatch as if this subcommand was used. This is more efficient, and easier
    /// than creating multiple hidden subcommands as one only needs to check for the existence of
    /// this command, and not all variants.
    ///
    /// # Examples
    ///
    /// ```rust
    /// # use clap::{App, Arg, };
    /// let m = App::new("myprog")
    ///             .subcommand(App::new("test")
    ///                 .aliases(&["do-stuff", "do-tests", "tests"]))
    ///                 .arg(Arg::with_name("input")
    ///                             .help("the file to add")
    ///                             .index(1)
    ///                             .required(false))
    ///             .get_matches_from(vec!["myprog", "do-tests"]);
    /// assert_eq!(m.subcommand_name(), Some("test"));
    /// ```
    /// [``]: ./struct..html
    pub fn aliases(mut self, names: &[&'b str]) -> Self {
        if let Some(ref mut als) = self.aliases {
            for n in names {
                als.push((n, false));
            }
        } else {
            self.aliases = Some(names.iter().map(|n| (*n, false)).collect::<Vec<_>>());
        }
        self
    }

    /// Allows adding a [``] alias that functions exactly like those defined with
    /// [`App::alias`], except that they are visible inside the help message.
    ///
    /// # Examples
    ///
    /// ```no_run
    /// # use clap::{App, Arg, };
    /// let m = App::new("myprog")
    ///             .subcommand(App::new("test")
    ///                 .visible_alias("do-stuff"))
    ///             .get_matches_from(vec!["myprog", "do-stuff"]);
    /// assert_eq!(m.subcommand_name(), Some("test"));
    /// ```
    /// [``]: ./struct..html
    /// [`App::alias`]: ./struct.App.html#method.alias
    pub fn visible_alias<S: Into<&'b str>>(mut self, name: S) -> Self {
        if let Some(ref mut als) = self.aliases {
            als.push((name.into(), true));
        } else {
            self.aliases = Some(vec![(name.into(), true)]);
        }
        self
    }

    /// Allows adding multiple [``] aliases that functions exactly like those defined
    /// with [`App::aliases`], except that they are visible inside the help message.
    ///
    /// # Examples
    ///
    /// ```no_run
    /// # use clap::{App, Arg, };
    /// let m = App::new("myprog")
    ///             .subcommand(App::new("test")
    ///                 .visible_aliases(&["do-stuff", "tests"]))
    ///             .get_matches_from(vec!["myprog", "do-stuff"]);
    /// assert_eq!(m.subcommand_name(), Some("test"));
    /// ```
    /// [``]: ./struct..html
    /// [`App::aliases`]: ./struct.App.html#method.aliases
    pub fn visible_aliases(mut self, names: &[&'b str]) -> Self {
        if let Some(ref mut als) = self.aliases {
            for n in names {
                als.push((n, true));
            }
        } else {
            self.aliases = Some(names.iter().map(|n| (*n, true)).collect::<Vec<_>>());
        }
        self
    }

    /// Adds an [`ArgGroup`] to the application. [`ArgGroup`]s are a family of related arguments.
    /// By placing them in a logical group, you can build easier requirement and exclusion rules.
    /// For instance, you can make an entire [`ArgGroup`] required, meaning that one (and *only*
    /// one) argument from that group must be present at runtime.
    ///
    /// You can also do things such as name an [`ArgGroup`] as a conflict to another argument.
    /// Meaning any of the arguments that belong to that group will cause a failure if present with
    /// the conflicting argument.
    ///
    /// Another added benefit of [`ArgGroup`]s is that you can extract a value from a group instead
    /// of determining exactly which argument was used.
    ///
    /// Finally, using [`ArgGroup`]s to ensure exclusion between arguments is another very common
    /// use
    ///
    /// # Examples
    ///
    /// The following example demonstrates using an [`ArgGroup`] to ensure that one, and only one,
    /// of the arguments from the specified group is present at runtime.
    ///
    /// ```no_run
    /// # use clap::{App, ArgGroup};
    /// App::new("app")
    ///     .arg("--set-ver [ver] 'set the version manually'")
    ///     .arg("--major 'auto increase major'")
    ///     .arg("--minor 'auto increase minor'")
    ///     .arg("--patch 'auto increase patch'")
    ///     .group(ArgGroup::with_name("vers")
    ///          .args(&["set-ver", "major", "minor","patch"])
    ///          .required(true))
    /// # ;
    /// ```
    /// [`ArgGroup`]: ./struct.ArgGroup.html
    pub fn group(mut self, group: ArgGroup<'b>) -> Self {
        self.groups.push(group);
        self
    }

    /// Adds multiple [`ArgGroup`]s to the [`App`] at once.
    ///
    /// # Examples
    ///
    /// ```no_run
    /// # use clap::{App, ArgGroup};
    /// App::new("app")
    ///     .arg("--set-ver [ver] 'set the version manually'")
    ///     .arg("--major         'auto increase major'")
    ///     .arg("--minor         'auto increase minor'")
    ///     .arg("--patch         'auto increase patch'")
    ///     .arg("-c [FILE]       'a config file'")
    ///     .arg("-i [IFACE]      'an interface'")
    ///     .groups(&[
    ///         ArgGroup::with_name("vers")
    ///             .args(&["set-ver", "major", "minor","patch"])
    ///             .required(true),
    ///         ArgGroup::with_name("input")
    ///             .args(&["c", "i"])
    ///     ])
    /// # ;
    /// ```
    /// [`ArgGroup`]: ./struct.ArgGroup.html
    /// [`App`]: ./struct.App.html
    pub fn groups(mut self, groups: &[ArgGroup<'b>]) -> Self {
        for g in groups {
            self = self.group(g.into());
        }
        self
    }

    /// Adds a [``] to the list of valid possibilities. Subcommands are effectively
    /// sub-[`App`]s, because they can contain their own arguments, subcommands, version, usage,
    /// etc. They also function just like [`App`]s, in that they get their own auto generated help,
    /// version, and usage.
    ///
    /// # Examples
    ///
    /// ```no_run
    /// # use clap::{App, Arg, };
    /// App::new("myprog")
    ///     .subcommand(App::new("config")
    ///         .about("Controls configuration features")
    ///         .arg("<config> 'Required configuration file to use'"))
    /// # ;
    /// ```
    /// [``]: ./struct..html
    /// [`App`]: ./struct.App.html
    pub fn subcommand(mut self, subcmd: App<'b>) -> Self {
        self.subcommands.push(subcmd);
        self
    }

    /// Adds multiple subcommands to the list of valid possibilities by iterating over an
    /// [`IntoIterator`] of [``]s
    ///
    /// # Examples
    ///
    /// ```rust
    /// # use clap::{App, Arg, };
    /// # App::new("myprog")
    /// .subcommands( vec![
    ///        App::new("config").about("Controls configuration functionality")
    ///                                 .arg(Arg::with_name("config_file").index(1)),
    ///        App::new("debug").about("Controls debug functionality")])
    /// # ;
    /// ```
    /// [``]: ./struct..html
    /// [`IntoIterator`]: https://doc.rust-lang.org/std/iter/trait.IntoIterator.html
    pub fn subcommands<I>(mut self, subcmds: I) -> Self
    where
        I: IntoIterator<Item = App<'b>>,
    {
        for subcmd in subcmds {
            self.subcommands.push(subcmd);
        }
        self
    }

    /// Allows custom ordering of [``]s within the help message. Subcommands with a lower
    /// value will be displayed first in the help message. This is helpful when one would like to
    /// emphasise frequently used subcommands, or prioritize those towards the top of the list.
    /// Duplicate values **are** allowed. Subcommands with duplicate display orders will be
    /// displayed in alphabetical order.
    ///
    /// **NOTE:** The default is 999 for all subcommands.
    ///
    /// # Examples
    ///
    /// ```rust
    /// # use clap::{App, };
    /// let m = App::new("cust-ord")
    ///     .subcommand(App::new("alpha") // typically subcommands are grouped
    ///                                                // alphabetically by name. Subcommands
    ///                                                // without a display_order have a value of
    ///                                                // 999 and are displayed alphabetically with
    ///                                                // all other 999 subcommands
    ///         .about("Some help and text"))
    ///     .subcommand(App::new("beta")
    ///         .display_order(1)   // In order to force this subcommand to appear *first*
    ///                             // all we have to do is give it a value lower than 999.
    ///                             // Any other subcommands with a value of 1 will be displayed
    ///                             // alphabetically with this one...then 2 values, then 3, etc.
    ///         .about("I should be first!"))
    ///     .get_matches_from(vec![
    ///         "cust-ord", "--help"
    ///     ]);
    /// ```
    ///
    /// The above example displays the following help message
    ///
    /// ```text
    /// cust-ord
    ///
    /// USAGE:
    ///     cust-ord [FLAGS] [OPTIONS]
    ///
    /// FLAGS:
    ///     -h, --help       Prints help information
    ///     -V, --version    Prints version information
    ///
    /// SUBCOMMANDS:
    ///     beta    I should be first!
    ///     alpha   Some help and text
    /// ```
    /// [``]: ./struct..html
    pub fn display_order(mut self, ord: usize) -> Self {
        self.disp_ord = ord;
        self
    }

    /// Allows one to mutate an [`Arg`] after it's been added to an `App`.
    ///
    /// # Examples
    ///
    /// ```rust
    /// # use clap::{App, Arg};
    ///
    /// let mut app = App::new("foo")
    ///     .arg(Arg::with_name("bar")
    ///         .short('b'))
    ///     .mut_arg("bar", |a| a.short('B'));
    ///
    /// let res = app.try_get_matches_from_mut(vec!["foo", "-b"]);
    ///
    /// // Since we changed `bar`'s short to "B" this should err as there
    /// // is no `-b` anymore, only `-B`
    ///
    /// assert!(res.is_err());
    ///
    /// let res = app.try_get_matches_from_mut(vec!["foo", "-B"]);
    /// assert!(res.is_ok());
    /// ```
    /// [`Arg`]: ./struct.Arg.html
    pub fn mut_arg<T, F>(mut self, arg_id: T, f: F) -> Self
    where
        F: FnOnce(Arg<'b>) -> Arg<'b>,
        T: Key + Into<&'b str>,
    {
        let id = arg_id.key();
        let a = self.args.remove_by_name(id).unwrap_or_else(|| Arg {
            id,
            name: arg_id.into(),
            ..Arg::default()
        });
        self.args.push(f(a));

        self
    }

    /// Prints the full help message to [`io::stdout()`] using a [`BufWriter`] using the same
    /// method as if someone ran `-h` to request the help message
    ///
    /// **NOTE:** clap has the ability to distinguish between "short" and "long" help messages
    /// depending on if the user ran [`-h` (short)] or [`--help` (long)]
    ///
    /// # Examples
    ///
    /// ```rust
    /// # use clap::App;
    /// let mut app = App::new("myprog");
    /// app.print_help();
    /// ```
    /// [`io::stdout()`]: https://doc.rust-lang.org/std/io/fn.stdout.html
    /// [`BufWriter`]: https://doc.rust-lang.org/std/io/struct.BufWriter.html
    /// [`-h` (short)]: ./struct.Arg.html#method.help
    /// [`--help` (long)]: ./struct.Arg.html#method.long_help
    pub fn print_help(&mut self) -> ClapResult<()> {
        // If there are global arguments, or settings we need to propagate them down to subcommands
        // before parsing incase we run into a subcommand
        self._build();

        let out = io::stdout();
        let mut buf_w = BufWriter::new(out.lock());
        self.write_help(&mut buf_w)
    }

    /// Prints the full help message to [`io::stdout()`] using a [`BufWriter`] using the same
    /// method as if someone ran `--help` to request the help message
    ///
    /// **NOTE:** clap has the ability to distinguish between "short" and "long" help messages
    /// depending on if the user ran [`-h` (short)] or [`--help` (long)]
    ///
    /// # Examples
    ///
    /// ```rust
    /// # use clap::App;
    /// let mut app = App::new("myprog");
    /// app.print_long_help();
    /// ```
    /// [`io::stdout()`]: https://doc.rust-lang.org/std/io/fn.stdout.html
    /// [`BufWriter`]: https://doc.rust-lang.org/std/io/struct.BufWriter.html
    /// [`-h` (short)]: ./struct.Arg.html#method.help
    /// [`--help` (long)]: ./struct.Arg.html#method.long_help
    pub fn print_long_help(&mut self) -> ClapResult<()> {
        // If there are global arguments, or settings we need to propagate them down to subcommands
        // before parsing incase we run into a subcommand
        self._build();

        let out = io::stdout();
        let mut buf_w = BufWriter::new(out.lock());
        self.write_long_help(&mut buf_w)
    }

    /// Writes the full help message to the user to a [`io::Write`] object in the same method as if
    /// the user ran `-h`
    ///
    /// **NOTE:** clap has the ability to distinguish between "short" and "long" help messages
    /// depending on if the user ran [`-h` (short)] or [`--help` (long)]
    ///
    /// # Examples
    ///
    /// ```rust
    /// # use clap::App;
    /// use std::io;
    /// let mut app = App::new("myprog");
    /// let mut out = io::stdout();
    /// app.write_help(&mut out).expect("failed to write to stdout");
    /// ```
    /// [`io::Write`]: https://doc.rust-lang.org/std/io/trait.Write.html
    /// [`-h` (short)]: ./struct.Arg.html#method.help
    /// [`--help` (long)]: ./struct.Arg.html#method.long_help
    pub fn write_help<W: Write>(&mut self, w: &mut W) -> ClapResult<()> {
        self._build();

        let p = Parser::new(self);
        Help::new(w, &p, false, false).write_help()
    }

    /// Writes the full help message to the user to a [`io::Write`] object in the same method as if
    /// the user ran `--help`
    ///
    /// **NOTE:** clap has the ability to distinguish between "short" and "long" help messages
    /// depending on if the user ran [`-h` (short)] or [`--help` (long)]
    ///
    /// # Examples
    ///
    /// ```rust
    /// # use clap::App;
    /// use std::io;
    /// let mut app = App::new("myprog");
    /// let mut out = io::stdout();
    /// app.write_long_help(&mut out).expect("failed to write to stdout");
    /// ```
    /// [`io::Write`]: https://doc.rust-lang.org/std/io/trait.Write.html
    /// [`-h` (short)]: ./struct.Arg.html#method.help
    /// [`--help` (long)]: ./struct.Arg.html#method.long_help
    pub fn write_long_help<W: Write>(&mut self, w: &mut W) -> ClapResult<()> {
        self._build();

        let p = Parser::new(self);
        Help::new(w, &p, true, false).write_help()
    }

    /// Writes the version message to the user to a [`io::Write`] object as if the user ran `-V`.
    ///
    /// **NOTE:** clap has the ability to distinguish between "short" and "long" version messages
    /// depending on if the user ran [`-V` (short)] or [`--version` (long)]
    ///
    /// # Examples
    ///
    /// ```rust
    /// # use clap::App;
    /// use std::io;
    /// let mut app = App::new("myprog");
    /// let mut out = io::stdout();
    /// app.write_version(&mut out).expect("failed to write to stdout");
    /// ```
    /// [`io::Write`]: https://doc.rust-lang.org/std/io/trait.Write.html
    /// [`-V` (short)]: ./struct.App.html#method.version
    /// [`--version` (long)]: ./struct.App.html#method.long_version
    pub fn write_version<W: Write>(&self, w: &mut W) -> ClapResult<()> {
        self._write_version(w, false).map_err(From::from)
    }

    /// Writes the version message to the user to a [`io::Write`] object
    ///
    /// **NOTE:** clap has the ability to distinguish between "short" and "long" version messages
    /// depending on if the user ran [`-V` (short)] or [`--version` (long)]
    ///
    /// # Examples
    ///
    /// ```rust
    /// # use clap::App;
    /// use std::io;
    /// let mut app = App::new("myprog");
    /// let mut out = io::stdout();
    /// app.write_long_version(&mut out).expect("failed to write to stdout");
    /// ```
    /// [`io::Write`]: https://doc.rust-lang.org/std/io/trait.Write.html
    /// [`-V` (short)]: ./struct.App.html#method.version
    /// [`--version` (long)]: ./struct.App.html#method.long_version
    pub fn write_long_version<W: Write>(&self, w: &mut W) -> ClapResult<()> {
        self._write_version(w, true).map_err(From::from)
    }

    /// @TODO-v3-alpha @docs @p2: write docs
    pub fn generate_usage(&mut self) -> String {
        // If there are global arguments, or settings we need to propgate them down to subcommands
        // before parsing incase we run into a subcommand
        if !self.settings.is_set(AppSettings::Built) {
            self._build();
        }

        let mut parser = Parser::new(self);
        parser._build();
        Usage::new(&parser).create_usage_with_title(&[])
    }

    /// Starts the parsing process, upon a failed parse an error will be displayed to the user and
    /// the process will exit with the appropriate error code. By default this method gets all user
    /// provided arguments from [`env::args_os`] in order to allow for invalid UTF-8 code points,
    /// which are legal on many platforms.
    ///
    /// # Examples
    ///
    /// ```no_run
    /// # use clap::{App, Arg};
    /// let matches = App::new("myprog")
    ///     // Args and options go here...
    ///     .get_matches();
    /// ```
    /// [`env::args_os`]: https://doc.rust-lang.org/std/env/fn.args_os.html
    pub fn get_matches(self) -> ArgMatches { self.get_matches_from(&mut env::args_os()) }

    /// Starts the parsing process, just like [`App::get_matches`] but doesn't consume the `App`
    ///
    /// # Examples
    ///
    /// ```no_run
    /// # use clap::{App, Arg};
    /// let mut app = App::new("myprog")
    ///     // Args and options go here...
    ///     ;
    /// let matches = app.get_matches_mut();
    /// ```
    /// [`env::args_os`]: https://doc.rust-lang.org/std/env/fn.args_os.html
    /// [`App::get_matches`]: ./struct.App.html#method.get_matches
    pub fn get_matches_mut(&mut self) -> ArgMatches {
        self.try_get_matches_from_mut(&mut env::args_os())
            .unwrap_or_else(|e| {
                // Otherwise, write to stderr and exit
                if e.use_stderr() {
                    wlnerr!("{}", e.message);
                    if self.settings.is_set(AppSettings::WaitOnError) {
                        wlnerr!("\nPress [ENTER] / [RETURN] to continue...");
                        let mut s = String::new();
                        let i = io::stdin();
                        i.lock().read_line(&mut s).unwrap();
                    }
                    drop(e);
                    process::exit(1);
                }

                e.exit()
            })
    }

    /// Starts the parsing process. This method will return a [`clap::Result`] type instead of exiting
    /// the process on failed parse. By default this method gets matches from [`env::args_os`]
    ///
    /// **NOTE:** This method WILL NOT exit when `--help` or `--version` (or short versions) are
    /// used. It will return a [`clap::Error`], where the [`kind`] is a
    /// [`ErrorKind::HelpDisplayed`] or [`ErrorKind::VersionDisplayed`] respectively. You must call
    /// [`Error::exit`] or perform a [`std::process::exit`].
    ///
    /// # Examples
    ///
    /// ```no_run
    /// # use clap::{App, Arg};
    /// let matches = App::new("myprog")
    ///     // Args and options go here...
    ///     .try_get_matches()
    ///     .unwrap_or_else( |e| e.exit() );
    /// ```
    /// [`env::args_os`]: https://doc.rust-lang.org/std/env/fn.args_os.html
    /// [`ErrorKind::HelpDisplayed`]: ./enum.ErrorKind.html#variant.HelpDisplayed
    /// [`ErrorKind::VersionDisplayed`]: ./enum.ErrorKind.html#variant.VersionDisplayed
    /// [`Error::exit`]: ./struct.Error.html#method.exit
    /// [`std::process::exit`]: https://doc.rust-lang.org/std/process/fn.exit.html
    /// [`clap::Result`]: ./type.Result.html
    /// [`clap::Error`]: ./struct.Error.html
    /// [`kind`]: ./struct.Error.html
    pub fn try_get_matches(self) -> ClapResult<ArgMatches> {
        // Start the parsing
        self.try_get_matches_from(&mut env::args_os())
    }

    /// Starts the parsing process. Like [`App::get_matches`] this method does not return a [`clap::Result`]
    /// and will automatically exit with an error message. This method, however, lets you specify
    /// what iterator to use when performing matches, such as a [`Vec`] of your making.
    ///
    /// **NOTE:** The first argument will be parsed as the binary name unless
    /// [`AppSettings::NoBinaryName`] is used
    ///
    /// # Examples
    ///
    /// ```no_run
    /// # use clap::{App, Arg};
    /// let arg_vec = vec!["my_prog", "some", "args", "to", "parse"];
    ///
    /// let matches = App::new("myprog")
    ///     // Args and options go here...
    ///     .get_matches_from(arg_vec);
    /// ```
    /// [`App::get_matches`]: ./struct.App.html#method.get_matches
    /// [`clap::Result`]: ./type.Result.html
    /// [`Vec`]: https://doc.rust-lang.org/std/vec/struct.Vec.html
    /// [`AppSettings::NoBinaryName`]: ./enum.AppSettings.html#variant.NoBinaryName
    pub fn get_matches_from<I, T>(mut self, itr: I) -> ArgMatches
    where
        I: IntoIterator<Item = T>,
        T: Into<OsString> + Clone,
    {
        self.try_get_matches_from_mut(itr).unwrap_or_else(|e| {
            // Otherwise, write to stderr and exit
            if e.use_stderr() {
                wlnerr!("{}", e.message);
                if self.settings.is_set(AppSettings::WaitOnError) {
                    wlnerr!("\nPress [ENTER] / [RETURN] to continue...");
                    let mut s = String::new();
                    let i = io::stdin();
                    i.lock().read_line(&mut s).unwrap();
                }
                drop(self);
                drop(e);
                process::exit(1);
            }

            drop(self);
            e.exit()
        })
    }

    /// Starts the parsing process. A combination of [`App::get_matches_from`], and
    /// [`App::try_get_matches`]
    ///
    /// **NOTE:** This method WILL NOT exit when `--help` or `--version` (or short versions) are
    /// used. It will return a [`clap::Error`], where the [`kind`] is a [`ErrorKind::HelpDisplayed`]
    /// or [`ErrorKind::VersionDisplayed`] respectively. You must call [`Error::exit`] or
    /// perform a [`std::process::exit`] yourself.
    ///
    /// **NOTE:** The first argument will be parsed as the binary name unless
    /// [`AppSettings::NoBinaryName`] is used
    ///
    /// # Examples
    ///
    /// ```no_run
    /// # use clap::{App, Arg};
    /// let arg_vec = vec!["my_prog", "some", "args", "to", "parse"];
    ///
    /// let matches = App::new("myprog")
    ///     // Args and options go here...
    ///     .try_get_matches_from(arg_vec)
    ///     .unwrap_or_else( |e| { panic!("An error occurs: {}", e) });
    /// ```
    /// [`App::get_matches_from`]: ./struct.App.html#method.get_matches_from
    /// [`App::try_get_matches`]: ./struct.App.html#method.try_get_matches
    /// [`ErrorKind::HelpDisplayed`]: ./enum.ErrorKind.html#variant.HelpDisplayed
    /// [`ErrorKind::VersionDisplayed`]: ./enum.ErrorKind.html#variant.VersionDisplayed
    /// [`Error::exit`]: ./struct.Error.html#method.exit
    /// [`std::process::exit`]: https://doc.rust-lang.org/std/process/fn.exit.html
    /// [`clap::Error`]: ./struct.Error.html
    /// [`Error::exit`]: ./struct.Error.html#method.exit
    /// [`kind`]: ./struct.Error.html
    /// [`AppSettings::NoBinaryName`]: ./enum.AppSettings.html#variant.NoBinaryName
    pub fn try_get_matches_from<I, T>(mut self, itr: I) -> ClapResult<ArgMatches>
    where
        I: IntoIterator<Item = T>,
        T: Into<OsString> + Clone,
    {
        self.try_get_matches_from_mut(itr)
    }

    /// Starts the parsing process without consuming the [`App`] struct `self`. This is normally not
    /// the desired functionality, instead prefer [`App::try_get_matches_from`] which *does*
    /// consume `self`.
    ///
    /// **NOTE:** The first argument will be parsed as the binary name unless
    /// [`AppSettings::NoBinaryName`] is used
    ///
    /// # Examples
    ///
    /// ```no_run
    /// # use clap::{App, Arg};
    /// let arg_vec = vec!["my_prog", "some", "args", "to", "parse"];
    ///
    /// let mut app = App::new("myprog");
    ///     // Args and options go here...
    /// let matches = app.try_get_matches_from_mut(arg_vec)
    ///     .unwrap_or_else( |e| { panic!("An error occurs: {}", e) });
    /// ```
    /// [`App`]: ./struct.App.html
    /// [`App::try_get_matches_from`]: ./struct.App.html#method.try_get_matches_from
    /// [`AppSettings::NoBinaryName`]: ./enum.AppSettings.html#variant.NoBinaryName
    pub fn try_get_matches_from_mut<I, T>(&mut self, itr: I) -> ClapResult<ArgMatches>
    where
        I: IntoIterator<Item = T>,
        T: Into<OsString> + Clone,
    {
        let mut it = itr.into_iter();
        // Get the name of the program (argument 1 of env::args()) and determine the
        // actual file
        // that was used to execute the program. This is because a program called
        // ./target/release/my_prog -a
        // will have two arguments, './target/release/my_prog', '-a' but we don't want
        // to display
        // the full path when displaying help messages and such
        if !self.settings.is_set(AppSettings::NoBinaryName) {
            if let Some(name) = it.next() {
                let bn_os = name.into();
                let p = Path::new(&*bn_os);
                if let Some(f) = p.file_name() {
                    if let Some(s) = f.to_os_string().to_str() {
                        if self.bin_name.is_none() {
                            self.bin_name = Some(s.to_owned());
                        }
                    }
                }
            }
        }

        self._do_parse(&mut it.peekable())
    }
}

// Internally used only
#[doc(hidden)]
impl<'b> App<'b> {
    #[doc(hidden)]
    fn _do_parse<I, T>(&mut self, it: &mut Peekable<I>) -> ClapResult<ArgMatches>
    where
        I: Iterator<Item = T>,
        T: Into<OsString> + Clone,
    {
        debugln!("App::_do_parse;");
        let mut matcher = ArgMatcher::new();

        // If there are global arguments, or settings we need to propgate them down to subcommands
        // before parsing incase we run into a subcommand
        if !self.settings.is_set(AppSettings::Built) {
            self._build();
        }

        {
            let mut parser = Parser::new(self);

            // do the real parsing
            parser.get_matches_with(&mut matcher, it)?;
        }

        let global_arg_vec: Vec<Id> = self
            .args
            .args
            .iter()
            .filter(|a| a.global)
            .map(|ga| ga.id)
            .collect();

        matcher.propagate_globals(&global_arg_vec);

        Ok(matcher.into_inner())
    }

    // used in clap_generate (https://github.com/clap-rs/clap_generate)
    #[doc(hidden)]
    pub fn _build(&mut self) {
        debugln!("App::_build;");
        // Make sure all the globally set flags apply to us as well
        self.settings = self.settings | self.g_settings;

        self._derive_display_order();
        self._create_help_and_version();
        // Perform expensive debug assertions
        debug_assert!({
            for a in self.args.args.iter() {
                self._arg_debug_asserts(a);
            }
            true
        });

        let mut pos_counter = 1;
        for a in self.args.args.iter_mut() {
            // Fill in the groups
            if let Some(ref grps) = a.groups {
                for &g in grps {
                    let mut found = false;
                    if let Some(ag) = self.groups.iter_mut().find(|grp| grp.id == g) {
                        ag.args.push(a.id);
                        found = true;
                    }
                    if !found {
                        let mut ag = ArgGroup::_with_id(g);
                        ag.args.push(a.id);
                        self.groups.push(ag);
                    }
                }
            }

            // Figure out implied settings
            if a.is_set(ArgSettings::Last) {
                // if an arg has `Last` set, we need to imply DontCollapseArgsInUsage so that args
                // in the usage string don't get confused or left out.
                self.settings.set(AppSettings::DontCollapseArgsInUsage);
                self.settings.set(AppSettings::ContainsLast);
            }
            a._build();
            if a.short.is_none() && a.long.is_none() && a.index.is_none() {
                a.index = Some(pos_counter);
                pos_counter += 1;
            }
        }

        debug_assert!(self._app_debug_asserts());
        self.args._build();
        self.settings.set(AppSettings::Built);
    }

    // Perform some expensive assertions on the Parser itself
    fn _app_debug_asserts(&mut self) -> bool {
        debugln!("App::_app_debug_asserts;");
        for name in self.args.args.iter().map(|x| x.id) {
            if self.args.args.iter().filter(|x| x.id == name).count() > 1 {
                panic!(format!(
                    "Arg names must be unique, found {} more than once",
                    name
                ));
            }
        }
        // * Args listed inside groups should exist
        // * Groups should not have naming conflicts with Args

        // * Will be removed as a part of removing String types
        // let g = groups!(self).find(|g| {
        //     g.args
        //         .iter()
        //         .any(|arg| !(find!(self, arg).is_some() || groups!(self).any(|g| &g.name == arg)))
        // });
        // assert!(
        //     g.is_none(),
        //     "The group '{}' contains an arg that doesn't exist or has a naming conflict with a group.",
        //     g.unwrap().name
        // );
        true
    }

    pub fn _propagate(&mut self, prop: Propagation) {
        macro_rules! propagate_subcmd {
            ($_self:ident, $sc:expr) => {{
                // We have to create a new scope in order to tell rustc the borrow of `sc` is
                // done and to recursively call this method
                {
                    let vsc = $_self.settings.is_set(AppSettings::VersionlessSubcommands);
                    let gv = $_self.settings.is_set(AppSettings::GlobalVersion);

                    if vsc {
                        $sc.set(AppSettings::DisableVersion);
                    }
                    if gv && $sc.version.is_none() && $_self.version.is_some() {
                        $sc.set(AppSettings::GlobalVersion);
                        $sc.version = Some($_self.version.unwrap());
                    }
                    $sc.settings = $sc.settings | $_self.g_settings;
                    $sc.g_settings = $sc.g_settings | $_self.g_settings;
                    $sc.term_w = $_self.term_w;
                    $sc.max_w = $_self.max_w;
                }
                {
                    for a in $_self.args.args.iter().filter(|a| a.global) {
                        $sc.args.push(a.clone());
                    }
                }
            }};
        }

        debugln!("App::_propagate:{}", self.name);
        match prop {
            Propagation::NextLevel | Propagation::Full => {
                for sc in &mut self.subcommands {
                    propagate_subcmd!(self, sc);
                    if prop == Propagation::Full {
                        sc._propagate(prop);
                    }
                }
            }
            Propagation::To(id) => {
                let mut sc = self
                    .subcommands
                    .iter_mut()
                    .find(|sc| sc.id == id)
                    .expect(INTERNAL_ERROR_MSG);
                propagate_subcmd!(self, sc);
<<<<<<< HEAD
            }
            Propagation::None => {}
=======
            },
            Propagation::None => (),
>>>>>>> 57b8f49a
        }
    }

    pub(crate) fn _create_help_and_version(&mut self) {
        debugln!("App::_create_help_and_version;");
        if !(self
            .args
            .args
            .iter()
            .any(|x| x.long == Some("help") || x.id == HELP_HASH))
        {
            debugln!("App::_create_help_and_version: Building --help");
            let mut help = Arg::with_name("help")
                .long("help")
                .help("Prints help information");
            if !self.args.args.iter().any(|x| x.short == Some('h')) {
                help = help.short('h');
            }

            self.args.push(help);
        }
        if !(self
            .args
            .args
            .iter()
            .any(|x| x.long == Some("version") || x.id == VERSION_HASH)
            || self.is_set(AppSettings::DisableVersion))
        {
            debugln!("App::_create_help_and_version: Building --version");
            let mut version = Arg::with_name("version")
                .long("version")
                .help("Prints version information");
            if !self.args.args.iter().any(|x| x.short == Some('V')) {
                version = version.short('V');
            }

            self.args.push(version);
        }
        if self.has_subcommands()
            && !self.is_set(AppSettings::DisableHelpSubcommand)
            && !subcommands!(self).any(|s| s.id == HELP_HASH)
        {
            debugln!("App::_create_help_and_version: Building help");
            self.subcommands.push(
                App::new("help")
                    .about("Prints this message or the help of the given subcommand(s)"),
            );
        }
    }

    pub(crate) fn _derive_display_order(&mut self) {
        debugln!("App::_derive_display_order:{}", self.name);
        if self.settings.is_set(AppSettings::DeriveDisplayOrder) {
            for (i, a) in self
                .args
                .args
                .iter_mut()
                .filter(|a| a.has_switch())
                .filter(|a| a.disp_ord == 999)
                .enumerate()
            {
                a.disp_ord = i;
            }
            for (i, mut sc) in &mut subcommands_mut!(self)
                .enumerate()
                .filter(|&(_, ref sc)| sc.disp_ord == 999)
            {
                sc.disp_ord = i;
            }
        }
        for sc in subcommands_mut!(self) {
            sc._derive_display_order();
        }
    }

    // Perform expensive assertions on the Arg instance
    fn _arg_debug_asserts(&self, a: &Arg) -> bool {
        debugln!("App::_arg_debug_asserts:{}", a.name);

        // Long conflicts
        if let Some(l) = a.long {
            assert!(
                self.args.args.iter().filter(|x| x.long == Some(l)).count() < 2,
                "Argument long must be unique\n\n\t--{} is already in use",
                l
            );
        }

        // Short conflicts
        if let Some(s) = a.short {
            assert!(
                self.args.args.iter().filter(|x| x.short == Some(s)).count() < 2,
                "Argument short must be unique\n\n\t-{} is already in use",
                s
            );
        }

        if let Some(idx) = a.index {
            // No index conflicts
            assert!(
                positionals!(self).fold(0, |acc, p| if p.index == Some(idx) {
                    acc + 1
                } else {
                    acc
                }) < 2,
                "Argument '{}' has the same index as another positional \
                 argument\n\n\tUse Arg::setting(ArgSettings::MultipleValues) to allow one \
                 positional argument to take multiple values",
                a.name
            );
        }
        if a.is_set(ArgSettings::Last) {
            assert!(
                a.long.is_none(),
                "Flags or Options may not have last(true) set. {} has both a long and \
                 last(true) set.",
                a.name
            );
            assert!(
                a.short.is_none(),
                "Flags or Options may not have last(true) set. {} has both a short and \
                 last(true) set.",
                a.name
            );
        }
        assert!(
            !(a.is_set(ArgSettings::Required) && a.global),
            "Global arguments cannot be required.\n\n\t'{}' is marked as \
             global and required",
            a.name
        );

        true
    }

    // used in clap_generate (https://github.com/clap-rs/clap_generate)
    #[doc(hidden)]
    pub fn _build_bin_names(&mut self) {
        debugln!("App::_build_bin_names;");
        for mut sc in subcommands_mut!(self) {
            debug!("Parser::build_bin_names:iter: bin_name set...");
            if sc.bin_name.is_none() {
                sdebugln!("No");
                let bin_name = format!(
                    "{}{}{}",
                    self.bin_name.as_ref().unwrap_or(&self.name.clone()),
                    if self.bin_name.is_some() { " " } else { "" },
                    &*sc.name
                );
                debugln!(
                    "Parser::build_bin_names:iter: Setting bin_name of {} to {}",
                    self.name,
                    bin_name
                );
                sc.bin_name = Some(bin_name);
            } else {
                sdebugln!("yes ({:?})", sc.bin_name);
            }
            debugln!(
                "Parser::build_bin_names:iter: Calling build_bin_names from...{}",
                sc.name
            );
            sc._build_bin_names();
        }
    }

    pub(crate) fn _write_version<W: Write>(&self, w: &mut W, use_long: bool) -> io::Result<()> {
        debugln!("App::_write_version;");
        let ver = if use_long {
            self.long_version
                .unwrap_or_else(|| self.version.unwrap_or(""))
        } else {
            self.version
                .unwrap_or_else(|| self.long_version.unwrap_or(""))
        };
        if let Some(bn) = self.bin_name.as_ref() {
            if bn.contains(' ') {
                // Incase we're dealing with subcommands i.e. git mv is translated to git-mv
                write!(w, "{} {}", bn.replace(" ", "-"), ver)
            } else {
                write!(w, "{} {}", &self.name[..], ver)
            }
        } else {
            write!(w, "{} {}", &self.name[..], ver)
        }
    }

    pub(crate) fn format_group(&self, g: Id) -> String {
        let g_string = self
            .unroll_args_in_group(g)
            .iter()
            .filter_map(|&x| self.find(x))
            .map(|x| {
                if x.index.is_some() {
                    x.name.to_owned()
                } else {
                    x.to_string()
                }
            })
            .collect::<Vec<_>>()
            .join("|");
        format!("<{}>", &*g_string)
    }
}

// Internal Query Methods
#[doc(hidden)]
impl<'b> App<'b> {
    pub(crate) fn find(&self, arg_id: Id) -> Option<&Arg<'b>> {
        self.args.args.iter().find(|a| a.id == arg_id)
    }

    // Should we color the output? None=determined by output location, true=yes, false=no
    #[doc(hidden)]
    pub fn color(&self) -> ColorWhen {
        debugln!("App::color;");
        debug!("App::color: Color setting...");
        if self.is_set(AppSettings::ColorNever) {
            sdebugln!("Never");
            ColorWhen::Never
        } else if self.is_set(AppSettings::ColorAlways) {
            sdebugln!("Always");
            ColorWhen::Always
        } else {
            sdebugln!("Auto");
            ColorWhen::Auto
        }
    }

    pub(crate) fn contains_short(&self, s: char) -> bool {
        if !self.is_set(AppSettings::Built) {
            panic!("If App::_build hasn't been called, manually search through Arg shorts");
        }
        self.args.contains_short(s)
    }

    pub fn is_set(&self, s: AppSettings) -> bool {
        self.settings.is_set(s) || self.g_settings.is_set(s)
    }

    pub fn set(&mut self, s: AppSettings) { self.settings.set(s) }

    pub fn set_global(&mut self, s: AppSettings) { self.g_settings.set(s) }

    pub fn unset_global(&mut self, s: AppSettings) { self.g_settings.unset(s) }

    pub fn unset(&mut self, s: AppSettings) { self.settings.unset(s) }

    pub fn has_subcommands(&self) -> bool { !self.subcommands.is_empty() }

    pub fn has_args(&self) -> bool { !self.args.is_empty() }

    pub fn has_opts(&self) -> bool { opts!(self).count() > 0 }

    pub fn has_flags(&self) -> bool { flags!(self).count() > 0 }

    pub fn has_positionals(&self) -> bool { positionals!(self).count() > 0 }

    pub fn has_visible_opts(&self) -> bool { opts!(self).any(|o| !o.is_set(ArgSettings::Hidden)) }

    pub fn has_visible_flags(&self) -> bool { flags!(self).any(|o| !o.is_set(ArgSettings::Hidden)) }

    pub fn has_visible_positionals(&self) -> bool {
        positionals!(self).any(|o| !o.is_set(ArgSettings::Hidden))
    }

    pub fn has_visible_subcommands(&self) -> bool {
        subcommands!(self)
            .filter(|sc| sc.name != "help")
            .any(|sc| !sc.is_set(AppSettings::Hidden))
    }

    pub(crate) fn unroll_args_in_group(&self, group: Id) -> Vec<Id> {
        let mut g_vec = vec![group];
        let mut args = vec![];

        while let Some(ref g) = g_vec.pop() {
            for &n in self
                .groups
                .iter()
                .find(|grp| &grp.id == g)
                .expect(INTERNAL_ERROR_MSG)
                .args
                .iter()
            {
                if !args.contains(&n) {
                    if self.find(n).is_some() {
                        args.push(n)
                    } else {
                        g_vec.push(n);
                    }
                }
            }
        }

        args
    }

    pub(crate) fn unroll_requirements_for_arg(&self, arg: Id, matcher: &ArgMatcher) -> Vec<Id> {
        let requires_if_or_not = |&(val, req_arg)| {
            if let Some(v) = val {
                if matcher
<<<<<<< HEAD
                    .get(arg)
                    .map(|ma| ma.contains_val(v))
=======
                    .get(arg).map(|ma| ma.contains_val(v))
>>>>>>> 57b8f49a
                    .unwrap_or(false)
                {
                    Some(req_arg)
                } else {
                    None
                }
            } else {
                Some(req_arg)
            }
        };

        let mut r_vec = vec![arg];
        let mut args = vec![];

        while let Some(a) = r_vec.pop() {
            if let Some(arg) = self.find(a) {
                if let Some(ref reqs) = arg.requires {
                    for r in reqs.iter().filter_map(requires_if_or_not) {
                        if let Some(req) = self.find(r) {
                            if req.requires.is_some() {
                                r_vec.push(req.id)
                            }
                        }
                        args.push(r);
                    }
                }
            }
        }

        args
    }
}

#[cfg(feature = "yaml")]
impl<'a> From<&'a Yaml> for App<'a> {
    fn from(mut yaml: &'a Yaml) -> Self {
        // We WANT this to panic on error...so expect() is good.
        let mut is_sc = None;
        let mut a = if let Some(name) = yaml["name"].as_str() {
            App::new(name)
        } else {
            let yaml_hash = yaml.as_hash().unwrap();
            let sc_key = yaml_hash.keys().nth(0).unwrap();
            is_sc = Some(yaml_hash.get(sc_key).unwrap());
            App::new(sc_key.as_str().unwrap())
        };
        yaml = if let Some(sc) = is_sc { sc } else { yaml };

        macro_rules! yaml_str {
            ($a:ident, $y:ident, $i:ident) => {
                if let Some(v) = $y[stringify!($i)].as_str() {
                    $a = $a.$i(v);
                } else if $y[stringify!($i)] != Yaml::BadValue {
                    panic!(
                        "Failed to convert YAML value {:?} to a string",
                        $y[stringify!($i)]
                    );
                }
            };
        }

        yaml_str!(a, yaml, version);
        yaml_str!(a, yaml, author);
        yaml_str!(a, yaml, bin_name);
        yaml_str!(a, yaml, about);
        yaml_str!(a, yaml, before_help);
        yaml_str!(a, yaml, after_help);
        yaml_str!(a, yaml, alias);
        yaml_str!(a, yaml, visible_alias);

        if let Some(v) = yaml["display_order"].as_i64() {
            a = a.display_order(v as usize);
        } else if yaml["display_order"] != Yaml::BadValue {
            panic!(
                "Failed to convert YAML value {:?} to a u64",
                yaml["display_order"]
            );
        }
        if let Some(v) = yaml["setting"].as_str() {
            a = a.setting(v.parse().expect("unknown AppSetting found in YAML file"));
        } else if yaml["setting"] != Yaml::BadValue {
            panic!(
                "Failed to convert YAML value {:?} to an AppSetting",
                yaml["setting"]
            );
        }
        if let Some(v) = yaml["settings"].as_vec() {
            for ys in v {
                if let Some(s) = ys.as_str() {
                    a = a.setting(s.parse().expect("unknown AppSetting found in YAML file"));
                }
            }
        } else if let Some(v) = yaml["settings"].as_str() {
            a = a.setting(v.parse().expect("unknown AppSetting found in YAML file"));
        } else if yaml["settings"] != Yaml::BadValue {
            panic!(
                "Failed to convert YAML value {:?} to a string",
                yaml["settings"]
            );
        }
        if let Some(v) = yaml["global_setting"].as_str() {
            a = a.setting(v.parse().expect("unknown AppSetting found in YAML file"));
        } else if yaml["global_setting"] != Yaml::BadValue {
            panic!(
                "Failed to convert YAML value {:?} to an AppSetting",
                yaml["setting"]
            );
        }
        if let Some(v) = yaml["global_settings"].as_vec() {
            for ys in v {
                if let Some(s) = ys.as_str() {
                    a = a.global_setting(s.parse().expect("unknown AppSetting found in YAML file"));
                }
            }
        } else if let Some(v) = yaml["global_settings"].as_str() {
            a = a.global_setting(v.parse().expect("unknown AppSetting found in YAML file"));
        } else if yaml["global_settings"] != Yaml::BadValue {
            panic!(
                "Failed to convert YAML value {:?} to a string",
                yaml["global_settings"]
            );
        }

        macro_rules! vec_or_str {
            ($a:ident, $y:ident, $as_vec:ident, $as_single:ident) => {{
                let maybe_vec = $y[stringify!($as_vec)].as_vec();
                if let Some(vec) = maybe_vec {
                    for ys in vec {
                        if let Some(s) = ys.as_str() {
                            $a = $a.$as_single(s);
                        } else {
                            panic!("Failed to convert YAML value {:?} to a string", ys);
                        }
                    }
                } else {
                    if let Some(s) = $y[stringify!($as_vec)].as_str() {
                        $a = $a.$as_single(s);
                    } else if $y[stringify!($as_vec)] != Yaml::BadValue {
                        panic!(
                            "Failed to convert YAML value {:?} to either a vec or string",
                            $y[stringify!($as_vec)]
                        );
                    }
                }
                $a
            }};
        }

        a = vec_or_str!(a, yaml, aliases, alias);
        a = vec_or_str!(a, yaml, visible_aliases, visible_alias);

        if let Some(v) = yaml["args"].as_vec() {
            for arg_yaml in v {
                a = a.arg(Arg::from_yaml(arg_yaml.as_hash().unwrap()));
            }
        }
        if let Some(v) = yaml["subcommands"].as_vec() {
            for sc_yaml in v {
                a = a.subcommand(App::from(sc_yaml));
            }
        }
        if let Some(v) = yaml["groups"].as_vec() {
            for ag_yaml in v {
                a = a.group(ArgGroup::from(ag_yaml.as_hash().unwrap()));
            }
        }

        a
    }
}

impl<'e> fmt::Display for App<'e> {
    fn fmt(&self, f: &mut fmt::Formatter) -> fmt::Result { write!(f, "{}", self.name) }
}<|MERGE_RESOLUTION|>--- conflicted
+++ resolved
@@ -1534,13 +1534,9 @@
                     .find(|sc| sc.id == id)
                     .expect(INTERNAL_ERROR_MSG);
                 propagate_subcmd!(self, sc);
-<<<<<<< HEAD
+
             }
             Propagation::None => {}
-=======
-            },
-            Propagation::None => (),
->>>>>>> 57b8f49a
         }
     }
 
@@ -1843,12 +1839,9 @@
         let requires_if_or_not = |&(val, req_arg)| {
             if let Some(v) = val {
                 if matcher
-<<<<<<< HEAD
+
                     .get(arg)
                     .map(|ma| ma.contains_val(v))
-=======
-                    .get(arg).map(|ma| ma.contains_val(v))
->>>>>>> 57b8f49a
                     .unwrap_or(false)
                 {
                     Some(req_arg)

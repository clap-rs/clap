mod settings;
#[cfg(test)]
mod tests;

pub use self::settings::AppSettings;

// Std
use std::{
    collections::HashMap,
    env,
    ffi::OsString,
    fmt,
    io::{self, BufRead, Write},
    ops::Index,
    path::Path,
};

// Third Party
#[cfg(feature = "yaml")]
use yaml_rust::Yaml;

// Internal
use crate::{
    build::{app::settings::AppFlags, Arg, ArgGroup, ArgSettings},
    mkeymap::MKeyMap,
    output::{fmt::Colorizer, Help, HelpWriter, Usage},
    parse::{ArgMatcher, ArgMatches, Input, Parser},
    util::{safe_exit, termcolor::ColorChoice, ArgStr, Id, Key},
    Result as ClapResult, INTERNAL_ERROR_MSG,
};

// FIXME (@CreepySkeleton): some of these variants are never constructed
#[derive(Clone, Debug, PartialEq, Eq)]
pub(crate) enum Propagation {
    To(Id),
    Full,
    #[cfg_attr(not(test), allow(unused))]
    NextLevel,
    #[allow(unused)]
    None,
}

/// Used to create a representation of a command line program and all possible command line
/// arguments. Application settings are set using the "builder pattern" with the
/// [`App::get_matches`] family of methods being the terminal methods that starts the
/// runtime-parsing process. These methods then return information about the user supplied
/// arguments (or lack there of).
///
/// **NOTE:** There aren't any mandatory "options" that one must set. The "options" may
/// also appear in any order (so long as one of the [`App::get_matches`] methods is the last method
/// called).
///
/// # Examples
///
/// ```no_run
/// # use clap::{App, Arg};
/// let m = App::new("My Program")
///     .author("Me, me@mail.com")
///     .version("1.0.2")
///     .about("Explains in brief what the program does")
///     .arg(
///         Arg::new("in_file").index(1)
///     )
///     .after_help("Longer explanation to appear after the options when \
///                  displaying the help information from --help or -h")
///     .get_matches();
///
/// // Your program logic starts here...
/// ```
/// [`App::get_matches`]: ./struct.App.html#method.get_matches
#[derive(Default, Debug, Clone)]
pub struct App<'b> {
    pub(crate) id: Id,
    pub(crate) name: String,
    pub(crate) long: Option<&'b str>,
    pub(crate) short: Option<char>,
    pub(crate) bin_name: Option<String>,
    pub(crate) author: Option<&'b str>,
    pub(crate) version: Option<&'b str>,
    pub(crate) long_version: Option<&'b str>,
    pub(crate) about: Option<&'b str>,
    pub(crate) long_about: Option<&'b str>,
    pub(crate) before_help: Option<&'b str>,
    pub(crate) after_help: Option<&'b str>,
    pub(crate) aliases: Vec<(&'b str, bool)>, // (name, visible)
    pub(crate) short_flag_aliases: Vec<(char, bool)>, // (name, visible)
    pub(crate) usage_str: Option<&'b str>,
    pub(crate) usage: Option<String>,
    pub(crate) help_str: Option<&'b str>,
    pub(crate) disp_ord: usize,
    pub(crate) term_w: Option<usize>,
    pub(crate) max_w: Option<usize>,
    pub(crate) template: Option<&'b str>,
    pub(crate) settings: AppFlags,
    pub(crate) g_settings: AppFlags,
    pub(crate) args: MKeyMap<'b>,
    pub(crate) subcommands: Vec<App<'b>>,
    pub(crate) replacers: HashMap<&'b str, &'b [&'b str]>,
    pub(crate) groups: Vec<ArgGroup<'b>>,
    pub(crate) current_help_heading: Option<&'b str>,
}

impl<'b> App<'b> {
    /// Get the name of the app
    #[inline]
    pub fn get_name(&self) -> &str {
        &self.name
    }

    /// Get the short flag of the subcommand
    #[inline]
    pub fn get_short_flag(&self) -> Option<char> {
        self.short
    }

    /// Get the long flag of the subcommand
    #[inline]
    pub fn get_long_flag(&self) -> Option<&str> {
        self.long
    }

    /// Get the name of the binary
    #[inline]
    pub fn get_bin_name(&self) -> Option<&str> {
        self.bin_name.as_deref()
    }

    /// Set binary name. Uses `&mut self` instead of `self`
    pub fn set_bin_name<S: Into<String>>(&mut self, name: S) {
        self.bin_name = Some(name.into());
    }

    /// Get the help message specified via [`App::about`]
    #[inline]
    pub fn get_about(&self) -> Option<&str> {
        self.about.as_deref()
    }

    /// Iterate through the *visible* aliases for this subcommand.
    #[inline]
    pub fn get_visible_aliases(&self) -> impl Iterator<Item = &str> {
        self.aliases.iter().filter(|(_, vis)| *vis).map(|a| a.0)
    }

    /// Iterate through the *visible* short aliases for this subcommand.
    #[inline]
    pub fn get_visible_short_aliases(&self) -> impl Iterator<Item = char> + '_ {
        self.short_flag_aliases
            .iter()
            .filter(|(_, vis)| *vis)
            .map(|a| a.0)
    }

    /// Iterate through the set of *all* the aliases for this subcommand, both visible and hidden.
    #[inline]
    pub fn get_all_aliases(&self) -> impl Iterator<Item = &str> {
        self.aliases.iter().map(|a| a.0)
    }

<<<<<<< HEAD
    /// Iterate through the set of *all* the short aliases for this subcommand, both visible and hidden.
    #[inline]
    pub fn get_all_short_aliases(&self) -> impl Iterator<Item = char> + '_ {
        self.short_flag_aliases.iter().map(|a| a.0)
    }

    /// Get the list of subcommands
=======
    /// Iterate through the set of subcommands.
>>>>>>> e8d46f40
    #[inline]
    pub fn get_subcommands(&self) -> impl Iterator<Item = &App<'b>> {
        self.subcommands.iter()
    }

    /// Iterate through the set of subcommands, getting a mutable reference to each.
    #[inline]
    pub fn get_subcommands_mut(&mut self) -> impl Iterator<Item = &mut App<'b>> {
        self.subcommands.iter_mut()
    }

    /// Iterate through the set of arguments
    #[inline]
    pub fn get_arguments(&self) -> impl Iterator<Item = &Arg<'b>> {
        self.args.args.iter()
    }

    /// Get the list of *positional* arguments.
    #[inline]
    pub fn get_positionals(&self) -> impl Iterator<Item = &Arg<'b>> {
        self.get_arguments().filter(|a| a.is_positional())
    }

    /// Iterate through the *flags* that don't have custom heading.
    pub fn get_flags_no_heading(&self) -> impl Iterator<Item = &Arg<'b>> {
        self.get_arguments()
            .filter(|a| !a.is_set(ArgSettings::TakesValue) && a.get_index().is_none())
            .filter(|a| a.get_help_heading().is_none())
    }

    /// Iterate through the *options* that don't have custom heading.
    pub fn get_opts_no_heading(&self) -> impl Iterator<Item = &Arg<'b>> {
        self.get_arguments()
            .filter(|a| a.is_set(ArgSettings::TakesValue) && a.get_index().is_none())
            .filter(|a| a.get_help_heading().is_none())
    }

    /// Get the list of arguments the given argument conflicts with
    ///
    /// ### Panics
    ///
    /// Panics if the given arg conflicts with an argument that is unknown to this application
    pub fn get_arg_conflicts_with<'a, 'x, 'y>(&'a self, arg: &'x Arg<'y>) -> Vec<&Arg<'b>> // FIXME: This could probably have been an iterator
    {
        arg.blacklist
            .iter()
            .map(|id| {
                self.args.args.iter().find(|arg| arg.id == *id).expect(
                    "App::get_arg_conflicts_with: \
                    The passed arg conflicts with an arg unknown to the app",
                )
            })
            .collect()
    }

    /// Check if the setting was set either with [`App::setting`] or [`App::global_setting`]
    #[inline]
    pub fn is_set(&self, s: AppSettings) -> bool {
        self.settings.is_set(s) || self.g_settings.is_set(s)
    }

    /// Check whether this app has subcommands
    #[inline]
    pub fn has_subcommands(&self) -> bool {
        !self.subcommands.is_empty()
    }

    /// Find subcommand such that its name or one of aliases equals `name`.
    #[inline]
    pub fn find_subcommand<T>(&self, name: &T) -> Option<&App<'b>>
    where
        T: PartialEq<str> + ?Sized,
    {
        self.get_subcommands().find(|s| s.aliases_to(name))
    }
}

impl<'b> App<'b> {
    /// Creates a new instance of an application requiring a name. The name may be, but doesn't
    /// have to be, same as the binary. The name will be displayed to the user when they request to
    /// print version or help and usage information.
    ///
    /// # Examples
    ///
    /// ```no_run
    /// # use clap::{App, Arg};
    /// let prog = App::new("My Program")
    /// # ;
    /// ```
    pub fn new<S: Into<String>>(n: S) -> Self {
        let name = n.into();
        App {
            id: Id::from(&*name),
            name,
            disp_ord: 999,
            ..Default::default()
        }
    }

    /// Sets a string of author(s) that will be displayed to the user when they
    /// request the help information with `--help` or `-h`.
    ///
    /// **Pro-tip:** Use `clap`s convenience macro [`crate_authors!`] to automatically set your
    /// application's author(s) to the same thing as your crate at compile time.
    ///
    /// See the [`examples/`]
    /// directory for more information.
    ///
    /// # Examples
    ///
    /// ```no_run
    /// # use clap::{App, Arg};
    /// App::new("myprog")
    ///      .author("Me, me@mymain.com")
    /// # ;
    /// ```
    /// [`crate_authors!`]: ./macro.crate_authors!.html
    /// [`examples/`]: https://github.com/kbknapp/clap-rs/tree/master/examples
    pub fn author<S: Into<&'b str>>(mut self, author: S) -> Self {
        self.author = Some(author.into());
        self
    }

    /// Overrides the system-determined binary name. This should only be used when absolutely
    /// necessary, such as when the binary name for your application is misleading, or perhaps
    /// *not* how the user should invoke your program.
    ///
    /// **Pro-tip:** When building things such as third party `cargo` subcommands, this setting
    /// **should** be used!
    ///
    /// **NOTE:** This command **should not** be used for [``]s.
    ///
    /// # Examples
    ///
    /// ```no_run
    /// # use clap::{App, Arg};
    /// App::new("My Program")
    ///      .bin_name("my_binary")
    /// # ;
    /// ```
    /// [``]: ./struct..html
    pub fn bin_name<S: Into<String>>(mut self, name: S) -> Self {
        self.bin_name = Some(name.into());
        self
    }

    /// Sets a string describing what the program does. This will be displayed when displaying help
    /// information with `-h`.
    ///
    /// **NOTE:** If only `about` is provided, and not [`App::long_about`] but the user requests
    /// `--help`, clap will still display the contents of `about` appropriately
    ///
    /// **NOTE:** Only [`App::about`] is used in completion script generation in order to be
    /// concise
    ///
    /// # Examples
    ///
    /// ```no_run
    /// # use clap::{App, Arg};
    /// App::new("myprog")
    ///     .about("Does really amazing things to great people")
    /// # ;
    /// ```
    /// [`App::long_about`]: ./struct.App.html#method.long_about
    pub fn about<S: Into<&'b str>>(mut self, about: S) -> Self {
        self.about = Some(about.into());
        self
    }

    /// Sets a string describing what the program does. This will be displayed when displaying help
    /// information.
    ///
    /// **NOTE:** If only `long_about` is provided, and not [`App::about`] but the user requests
    /// `-h` clap will still display the contents of `long_about` appropriately
    ///
    /// **NOTE:** Only [`App::about`] is used in completion script generation in order to be
    /// concise
    ///
    /// # Examples
    ///
    /// ```no_run
    /// # use clap::{App, Arg};
    /// App::new("myprog")
    ///     .long_about(
    /// "Does really amazing things to great people. Now let's talk a little
    ///  more in depth about how this subcommand really works. It may take about
    ///  a few lines of text, but that's ok!")
    /// # ;
    /// ```
    /// [`App::about`]: ./struct.App.html#method.about
    pub fn long_about<S: Into<&'b str>>(mut self, about: S) -> Self {
        self.long_about = Some(about.into());
        self
    }

    /// Sets the program's name. This will be displayed when displaying help information.
    ///
    /// **Pro-tip:** This function is particularly useful when configuring a program via
    /// [`App::from`] in conjunction with the [`crate_name!`] macro to derive the program's
    /// name from its `Cargo.toml`.
    ///
    /// # Examples
    /// ```ignore
    /// # use clap::{App, load_yaml};
    /// let yml = load_yaml!("app.yml");
    /// let app = App::from(yml)
    ///     .name(crate_name!());
    ///
    /// // continued logic goes here, such as `app.get_matches()` etc.
    /// ```
    ///
    /// [`App::from`]: ./struct.App.html#method.from
    /// [`crate_name!`]: ./macro.crate_name.html
    pub fn name<S: Into<String>>(mut self, name: S) -> Self {
        self.name = name.into();
        self
    }

    /// Adds additional help information to be displayed in addition to auto-generated help. This
    /// information is displayed **after** the auto-generated help information. This is often used
    /// to describe how to use the arguments, or caveats to be noted.
    ///
    /// # Examples
    ///
    /// ```no_run
    /// # use clap::App;
    /// App::new("myprog")
    ///     .after_help("Does really amazing things to great people...but be careful with -R")
    /// # ;
    /// ```
    pub fn after_help<S: Into<&'b str>>(mut self, help: S) -> Self {
        self.after_help = Some(help.into());
        self
    }

    /// Adds additional help information to be displayed in addition to auto-generated help. This
    /// information is displayed **before** the auto-generated help information. This is often used
    /// for header information.
    ///
    /// # Examples
    ///
    /// ```no_run
    /// # use clap::App;
    /// App::new("myprog")
    ///     .before_help("Some info I'd like to appear before the help info")
    /// # ;
    /// ```
    pub fn before_help<S: Into<&'b str>>(mut self, help: S) -> Self {
        self.before_help = Some(help.into());
        self
    }

    /// Allows the subcommand to be used as if it were an [`Arg::short`]
    ///
    /// Sets the short version of the subcommand flag without the preceeding `-`.
    ///
    /// # Examples
    ///
    /// ```
    /// # use clap::{App, Arg};
    /// App::new("pacman").subcommand(
    ///    App::new("sync")
    ///        .short_flag('S'),
    /// )
    /// # ;
    /// ```
    ///
    /// ```
    /// # use clap::{App, Arg};
    /// let matches = App::new("pacman")
    ///     .subcommand(
    ///         App::new("sync").short_flag('S').arg(
    ///             Arg::new("search")
    ///                 .short('s')
    ///                 .long("search")
    ///                 .about("search remote repositories for matching strings"),
    ///         ),
    ///     )
    ///     .get_matches_from(vec!["pacman", "-Ss"]);
    ///
    /// assert_eq!(matches.subcommand_name().unwrap(), "sync");
    /// let sync_matches = matches.subcommand_matches("sync").unwrap();
    /// assert!(sync_matches.is_present("search"));
    /// ```
    pub fn short_flag(mut self, short: char) -> Self {
        self.short = Some(short);
        self
    }

    /// Allows the subcommand to be used as if it were an [`Arg::long`]
    ///
    /// Sets the long version of the subcommand flag without the preceeding `--`.
    ///
    /// **NOTE:** Any leading `-` characters will be stripped
    ///
    /// # Examples
    ///
    /// To set `long_flag` use a word containing valid UTF-8 codepoints. If you supply a double leading
    /// `--` such as `--sync` they will be stripped. Hyphens in the middle of the word; however,
    /// will *not* be stripped (i.e. `sync-file` is allowed)
    ///
    /// ```
    /// # use clap::{App, Arg};
    /// App::new("pacman").subcommand(
    ///    App::new("sync")
    ///        .long_flag("sync"),
    /// )
    /// # ;
    /// ```
    ///
    /// ```
    /// # use clap::{App, Arg};
    /// let matches = App::new("pacman")
    ///     .subcommand(
    ///         App::new("sync").short_flag('S').arg(
    ///             Arg::new("search")
    ///                 .short('s')
    ///                 .long("search")
    ///                 .about("search remote repositories for matching strings"),
    ///         ),
    ///     )
    ///     .get_matches_from(vec!["pacman", "-Ss"]);
    ///
    /// assert_eq!(matches.subcommand_name().unwrap(), "sync");
    /// let sync_matches = matches.subcommand_matches("sync").unwrap();
    /// assert!(sync_matches.is_present("search"));
    /// ```
    pub fn long_flag(mut self, long: &'b str) -> Self {
        self.long = Some(long.trim_start_matches(|c| c == '-'));
        self
    }

    /// Sets a string of the version number to be displayed when displaying version or help
    /// information with `-V`.
    ///
    /// **NOTE:** If only `version` is provided, and not [`App::long_version`] but the user
    /// requests `--version` clap will still display the contents of `version` appropriately
    ///
    /// **Pro-tip:** Use `clap`s convenience macro [`crate_version!`] to automatically set your
    /// application's version to the same thing as your crate at compile time. See the [`examples/`]
    /// directory for more information
    ///
    /// # Examples
    ///
    /// ```no_run
    /// # use clap::{App, Arg};
    /// App::new("myprog")
    ///     .version("v0.1.24")
    /// # ;
    /// ```
    /// [`crate_version!`]: ./macro.crate_version!.html
    /// [`examples/`]: https://github.com/kbknapp/clap-rs/tree/master/examples
    /// [`App::long_version`]: ./struct.App.html#method.long_version
    pub fn version<S: Into<&'b str>>(mut self, ver: S) -> Self {
        self.version = Some(ver.into());
        self
    }

    /// Sets a string of the version number to be displayed when displaying version or help
    /// information with `--version`.
    ///
    /// **NOTE:** If only `long_version` is provided, and not [`App::version`] but the user
    /// requests `-V` clap will still display the contents of `long_version` appropriately
    ///
    /// **Pro-tip:** Use `clap`s convenience macro [`crate_version!`] to automatically set your
    /// application's version to the same thing as your crate at compile time. See the [`examples/`]
    /// directory for more information
    ///
    /// # Examples
    ///
    /// ```no_run
    /// # use clap::{App, Arg};
    /// App::new("myprog")
    ///     .long_version(
    /// "v0.1.24
    ///  commit: abcdef89726d
    ///  revision: 123
    ///  release: 2
    ///  binary: myprog")
    /// # ;
    /// ```
    /// [`crate_version!`]: ./macro.crate_version!.html
    /// [`examples/`]: https://github.com/kbknapp/clap-rs/tree/master/examples
    /// [`App::version`]: ./struct.App.html#method.version
    pub fn long_version<S: Into<&'b str>>(mut self, ver: S) -> Self {
        self.long_version = Some(ver.into());
        self
    }

    /// Overrides the `clap` generated usage string.
    ///
    /// This will be displayed to the user when errors are found in argument parsing.
    ///
    /// **CAUTION:** Using this setting disables `clap`s "context-aware" usage strings. After this
    /// setting is set, this will be the only usage string displayed to the user!
    ///
    /// **NOTE:** This will not replace the entire help message, *only* the portion
    /// showing the usage.
    ///
    /// # Examples
    ///
    /// ```no_run
    /// # use clap::{App, Arg};
    /// App::new("myprog")
    ///     .override_usage("myapp [-clDas] <some_file>")
    /// # ;
    /// ```
    /// [`ArgMatches::usage`]: ./struct.ArgMatches.html#method.usage
    pub fn override_usage<S: Into<&'b str>>(mut self, usage: S) -> Self {
        self.usage_str = Some(usage.into());
        self
    }

    /// Overrides the `clap` generated help message. This should only be used
    /// when the auto-generated message does not suffice.
    ///
    /// This will be displayed to the user when they use `--help` or `-h`
    ///
    /// **NOTE:** This replaces the **entire** help message, so nothing will be auto-generated.
    ///
    /// **NOTE:** This **only** replaces the help message for the current command, meaning if you
    /// are using subcommands, those help messages will still be auto-generated unless you
    /// specify a [`Arg::override_help`] for them as well.
    ///
    /// # Examples
    ///
    /// ```no_run
    /// # use clap::{App, Arg};
    /// App::new("myapp")
    ///     .override_help("myapp v1.0\n\
    ///            Does awesome things\n\
    ///            (C) me@mail.com\n\n\
    ///
    ///            USAGE: myapp <opts> <comamnd>\n\n\
    ///
    ///            Options:\n\
    ///            -h, --help       Display this message\n\
    ///            -V, --version    Display version info\n\
    ///            -s <stuff>       Do something with stuff\n\
    ///            -v               Be verbose\n\n\
    ///
    ///            Commmands:\n\
    ///            help             Prints this message\n\
    ///            work             Do some work")
    /// # ;
    /// ```
    /// [`Arg::override_help`]: ./struct.Arg.html#method.override_help
    pub fn override_help<S: Into<&'b str>>(mut self, help: S) -> Self {
        self.help_str = Some(help.into());
        self
    }

    /// Sets the help template to be used, overriding the default format.
    ///
    /// Tags arg given inside curly brackets.
    ///
    /// Valid tags are:
    ///
    ///   * `{bin}`         - Binary name.
    ///   * `{version}`     - Version number.
    ///   * `{author}`      - Author information.
    ///   * `{about}`       - General description (from [`App::about`])
    ///   * `{usage}`       - Automatically generated or given usage string.
    ///   * `{all-args}`    - Help for all arguments (options, flags, positionals arguments,
    ///                       and subcommands) including titles.
    ///   * `{unified}`     - Unified help for options and flags. Note, you must *also* set
    ///                       [`AppSettings::UnifiedHelpMessage`] to fully merge both options and
    ///                       flags, otherwise the ordering is "best effort"
    ///   * `{flags}`       - Help for flags.
    ///   * `{options}`     - Help for options.
    ///   * `{positionals}` - Help for positionals arguments.
    ///   * `{subcommands}` - Help for subcommands.
    ///   * `{after-help}`  - Help from [`App::after_help`]
    ///   * `{before-help}`  - Help from [`App::before_help`]
    ///
    /// # Examples
    ///
    /// ```no_run
    /// # use clap::{App, Arg};
    /// App::new("myprog")
    ///     .version("1.0")
    ///     .help_template("{bin} ({version}) - {usage}")
    /// # ;
    /// ```
    /// **NOTE:**The template system is, on purpose, very simple. Therefore the tags have to
    /// be written in the lowercase and without spacing.
    /// [`App::about`]: ./struct.App.html#method.about
    /// [`App::after_help`]: ./struct.App.html#method.after_help
    /// [`App::before_help`]: ./struct.App.html#method.before_help
    /// [`AppSettings::UnifiedHelpMessage`]: ./enum.AppSettings.html#variant.UnifiedHelpMessage
    pub fn help_template<S: Into<&'b str>>(mut self, s: S) -> Self {
        self.template = Some(s.into());
        self
    }

    /// Enables a single command, or [``], level settings.
    ///
    /// See [`AppSettings`] for a full list of possibilities and examples.
    ///
    /// # Examples
    ///
    /// ```no_run
    /// # use clap::{App, Arg, AppSettings};
    /// App::new("myprog")
    ///     .setting(AppSettings::SubcommandRequired)
    ///     .setting(AppSettings::WaitOnError)
    /// # ;
    /// ```
    /// [``]: ./struct..html
    /// [`AppSettings`]: ./enum.AppSettings.html
    #[inline]
    pub fn setting(mut self, setting: AppSettings) -> Self {
        self.settings.set(setting);
        self
    }

    /// Disables a single command, or [``], level setting.
    ///
    /// See [`AppSettings`] for a full list of possibilities and examples.
    ///
    /// # Examples
    ///
    /// ```no_run
    /// # use clap::{App, AppSettings};
    /// App::new("myprog")
    ///     .unset_setting(AppSettings::ColorAuto)
    /// # ;
    /// ```
    /// [``]: ./struct..html
    /// [`AppSettings`]: ./enum.AppSettings.html
    /// [global]: ./struct.App.html#method.global_setting
    #[inline]
    pub fn unset_setting(mut self, setting: AppSettings) -> Self {
        self.settings.unset(setting);
        self.g_settings.unset(setting);
        self
    }

    /// Enables a single setting that is propagated down through all child subcommands.
    ///
    /// See [`AppSettings`] for a full list of possibilities and examples.
    ///
    /// **NOTE**: The setting is *only* propagated *down* and not up through parent commands.
    ///
    /// # Examples
    ///
    /// ```no_run
    /// # use clap::{App, Arg, AppSettings};
    /// App::new("myprog")
    ///     .global_setting(AppSettings::SubcommandRequired)
    /// # ;
    /// ```
    /// [`AppSettings`]: ./enum.AppSettings.html
    #[inline]
    pub fn global_setting(mut self, setting: AppSettings) -> Self {
        self.settings.set(setting);
        self.g_settings.set(setting);
        self
    }

    /// Disables a global setting, and stops propagating down to child subcommands.
    ///
    /// See [`AppSettings`] for a full list of possibilities and examples.
    ///
    /// **NOTE:** The setting being unset will be unset from both local and [global] settings
    ///
    /// # Examples
    ///
    /// ```no_run
    /// # use clap::{App, AppSettings};
    /// App::new("myprog")
    ///     .unset_global_setting(AppSettings::ColorAuto)
    /// # ;
    /// ```
    /// [`AppSettings`]: ./enum.AppSettings.html
    /// [global]: ./struct.App.html#method.global_setting
    #[inline]
    pub fn unset_global_setting(mut self, setting: AppSettings) -> Self {
        self.settings.unset(setting);
        self.g_settings.unset(setting);
        self
    }

    /// Sets the terminal width at which to wrap help messages. Defaults to `100`. Using `0` will
    /// ignore terminal widths and use source formatting.
    ///
    /// `clap` automatically tries to determine the terminal width on Unix, Linux, OSX and Windows
    /// if the `wrap_help` cargo "feature" has been used while compiling. If the terminal width
    /// cannot be determined, `clap` defaults to `100`.
    ///
    /// **NOTE:** This setting applies globally and *not* on a per-command basis.
    ///
    /// **NOTE:** This setting must be set **before** any subcommands are added!
    ///
    /// # Platform Specific
    ///
    /// Only Unix, Linux, OSX and Windows support automatic determination of terminal width.
    /// Even on those platforms, this setting is useful if for any reason the terminal width
    /// cannot be determined.
    ///
    /// # Examples
    ///
    /// ```no_run
    /// # use clap::App;
    /// App::new("myprog")
    ///     .term_width(80)
    /// # ;
    /// ```
    #[inline]
    pub fn term_width(mut self, width: usize) -> Self {
        self.term_w = Some(width);
        self
    }

    /// Sets the max terminal width at which to wrap help messages. Using `0` will ignore terminal
    /// widths and use source formatting.
    ///
    /// `clap` automatically tries to determine the terminal width on Unix, Linux, OSX and Windows
    /// if the `wrap_help` cargo "feature" has been used while compiling, but one might want to
    /// limit the size (e.g. when the terminal is running fullscreen).
    ///
    /// **NOTE:** This setting applies globally and *not* on a per-command basis.
    ///
    /// **NOTE:** This setting must be set **before** any subcommands are added!
    ///
    /// # Platform Specific
    ///
    /// Only Unix, Linux, OSX and Windows support automatic determination of terminal width.
    ///
    /// # Examples
    ///
    /// ```no_run
    /// # use clap::App;
    /// App::new("myprog")
    ///     .max_term_width(100)
    /// # ;
    /// ```
    #[inline]
    pub fn max_term_width(mut self, w: usize) -> Self {
        self.max_w = Some(w);
        self
    }

    /// Adds an [argument] to the list of valid possibilities.
    ///
    /// # Examples
    ///
    /// ```no_run
    /// # use clap::{App, Arg};
    /// App::new("myprog")
    ///     // Adding a single "flag" argument with a short and help text, using Arg::new()
    ///     .arg(
    ///         Arg::new("debug")
    ///            .short('d')
    ///            .about("turns on debugging mode")
    ///     )
    ///     // Adding a single "option" argument with a short, a long, and help text using the less
    ///     // verbose Arg::from()
    ///     .arg(
    ///         Arg::from("-c --config=[CONFIG] 'Optionally sets a config file to use'")
    ///     )
    /// # ;
    /// ```
    /// [argument]: ./struct.Arg.html
    pub fn arg<A: Into<Arg<'b>>>(mut self, a: A) -> Self {
        let mut arg = a.into();
        if let Some(help_heading) = self.current_help_heading {
            arg = arg.help_heading(Some(help_heading));
        }
        self.args.push(arg);
        self
    }

    /// Set a custom section heading for future args. Every call to arg will
    /// have this header (instead of its default header) until a subsequent
    /// call to help_heading
    #[inline]
    pub fn help_heading(mut self, heading: &'b str) -> Self {
        self.current_help_heading = Some(heading);
        self
    }

    /// Stop using custom section headings.
    #[inline]
    pub fn stop_custom_headings(mut self) -> Self {
        self.current_help_heading = None;
        self
    }

    /// Adds multiple [arguments] to the list of valid possibilities.
    ///
    /// # Examples
    ///
    /// ```no_run
    /// # use clap::{App, Arg};
    /// App::new("myprog")
    ///     .args(&[
    ///         Arg::from("[debug] -d 'turns on debugging info'"),
    ///         Arg::new("input").index(1).about("the input file to use")
    ///     ])
    /// # ;
    /// ```
    /// [arguments]: ./struct.Arg.html
    pub fn args<I, T>(mut self, args: I) -> Self
    where
        I: IntoIterator<Item = T>,
        T: Into<Arg<'b>>,
    {
        // @TODO @perf @p4 @v3-beta: maybe extend_from_slice would be possible and perform better?
        // But that may also not let us do `&["-a 'some'", "-b 'other']` because of not Into<Arg>
        for arg in args.into_iter() {
            self.args.push(arg.into());
        }
        self
    }

    /// Allows adding a [``] alias, which function as "hidden" subcommands that
    /// automatically dispatch as if this subcommand was used. This is more efficient, and easier
    /// than creating multiple hidden subcommands as one only needs to check for the existence of
    /// this command, and not all variants.
    ///
    /// # Examples
    ///
    /// ```no_run
    /// # use clap::{App, Arg, };
    /// let m = App::new("myprog")
    ///             .subcommand(App::new("test")
    ///                 .alias("do-stuff"))
    ///             .get_matches_from(vec!["myprog", "do-stuff"]);
    /// assert_eq!(m.subcommand_name(), Some("test"));
    /// ```
    /// [``]: ./struct..html
    pub fn alias<S: Into<&'b str>>(mut self, name: S) -> Self {
        self.aliases.push((name.into(), false));
        self
    }

    /// Allows adding an alias, which function as "hidden" short flag subcommands that
    /// automatically dispatch as if this subcommand was used. This is more efficient, and easier
    /// than creating multiple hidden subcommands as one only needs to check for the existence of
    /// this command, and not all variants.
    ///
    /// # Examples
    ///
    /// ```no_run
    /// # use clap::{App, Arg, };
    /// let m = App::new("myprog")
    ///             .subcommand(App::new("test").short_flag('t')
    ///                 .short_flag_alias('d'))
    ///             .get_matches_from(vec!["myprog", "d"]);
    /// assert_eq!(m.subcommand_name(), Some("test"));
    /// ```
    pub fn short_flag_alias(mut self, name: char) -> Self {
        if name == '-' {
            panic!("short alias name cannot be `-`");
        }
        self.short_flag_aliases.push((name, false));
        self
    }

    /// Allows adding [``] aliases, which function as "hidden" subcommands that
    /// automatically dispatch as if this subcommand was used. This is more efficient, and easier
    /// than creating multiple hidden subcommands as one only needs to check for the existence of
    /// this command, and not all variants.
    ///
    /// # Examples
    ///
    /// ```rust
    /// # use clap::{App, Arg, };
    /// let m = App::new("myprog")
    ///             .subcommand(App::new("test")
    ///                 .aliases(&["do-stuff", "do-tests", "tests"]))
    ///                 .arg(Arg::new("input")
    ///                             .about("the file to add")
    ///                             .index(1)
    ///                             .required(false))
    ///             .get_matches_from(vec!["myprog", "do-tests"]);
    /// assert_eq!(m.subcommand_name(), Some("test"));
    /// ```
    /// [``]: ./struct..html
    pub fn aliases(mut self, names: &[&'b str]) -> Self {
        self.aliases.extend(names.iter().map(|n| (*n, false)));
        self
    }

    /// Allows adding aliases, which function as "hidden" short flag subcommands that
    /// automatically dispatch as if this subcommand was used. This is more efficient, and easier
    /// than creating multiple hidden subcommands as one only needs to check for the existence of
    /// this command, and not all variants.
    ///
    /// # Examples
    ///
    /// ```rust
    /// # use clap::{App, Arg, };
    /// let m = App::new("myprog")
    ///             .subcommand(App::new("test").short_flag('t')
    ///                 .short_flag_aliases(&['a', 'b', 'c']))
    ///                 .arg(Arg::new("input")
    ///                             .about("the file to add")
    ///                             .index(1)
    ///                             .required(false))
    ///             .get_matches_from(vec!["myprog", "-a"]);
    /// assert_eq!(m.subcommand_name(), Some("test"));
    /// ```
    pub fn short_flag_aliases(mut self, names: &[char]) -> Self {
        for s in names {
            if s == &'-' {
                panic!("short alias name cannot be `-`");
            }
            self.short_flag_aliases.push((*s, false));
        }
        self
    }

    /// Allows adding a [``] alias that functions exactly like those defined with
    /// [`App::alias`], except that they are visible inside the help message.
    ///
    /// # Examples
    ///
    /// ```no_run
    /// # use clap::{App, Arg, };
    /// let m = App::new("myprog")
    ///             .subcommand(App::new("test")
    ///                 .visible_alias("do-stuff"))
    ///             .get_matches_from(vec!["myprog", "do-stuff"]);
    /// assert_eq!(m.subcommand_name(), Some("test"));
    /// ```
    /// [``]: ./struct..html
    /// [`App::alias`]: ./struct.App.html#method.alias
    pub fn visible_alias<S: Into<&'b str>>(mut self, name: S) -> Self {
        self.aliases.push((name.into(), true));
        self
    }

    /// Allows adding an alias that functions exactly like those defined with
    /// [`App::short_flag_alias`], except that they are visible inside the help message.
    ///
    /// # Examples
    ///
    /// ```no_run
    /// # use clap::{App, Arg, };
    /// let m = App::new("myprog")
    ///             .subcommand(App::new("test").short_flag('t')
    ///                 .visible_short_flag_alias('d'))
    ///             .get_matches_from(vec!["myprog", "-d"]);
    /// assert_eq!(m.subcommand_name(), Some("test"));
    /// ```
    /// [`App::short_flag_alias`]: ./struct.App.html#method.short_flag_alias
    pub fn visible_short_flag_alias(mut self, name: char) -> Self {
        if name == '-' {
            panic!("short alias name cannot be `-`");
        }
        self.short_flag_aliases.push((name, true));
        self
    }

    /// Allows adding multiple [``] aliases that functions exactly like those defined
    /// with [`App::aliases`], except that they are visible inside the help message.
    ///
    /// # Examples
    ///
    /// ```no_run
    /// # use clap::{App, Arg, };
    /// let m = App::new("myprog")
    ///             .subcommand(App::new("test")
    ///                 .visible_aliases(&["do-stuff", "tests"]))
    ///             .get_matches_from(vec!["myprog", "do-stuff"]);
    /// assert_eq!(m.subcommand_name(), Some("test"));
    /// ```
    /// [``]: ./struct..html
    /// [`App::aliases`]: ./struct.App.html#method.aliases
    pub fn visible_aliases(mut self, names: &[&'b str]) -> Self {
        self.aliases.extend(names.iter().map(|n| (*n, true)));
        self
    }

    /// Allows adding multiple short flag aliases that functions exactly like those defined
    /// with [`App::short_flag_aliases`], except that they are visible inside the help message.
    ///
    /// # Examples
    ///
    /// ```no_run
    /// # use clap::{App, Arg, };
    /// let m = App::new("myprog")
    ///             .subcommand(App::new("test").short_flag('b')
    ///                 .visible_short_flag_aliases(&['t']))
    ///             .get_matches_from(vec!["myprog", "-t"]);
    /// assert_eq!(m.subcommand_name(), Some("test"));
    /// ```
    /// [`App::short_flag_aliases`]: ./struct.App.html#method.short_flag_aliases
    pub fn visible_short_flag_aliases(mut self, names: &[char]) -> Self {
        for s in names {
            if s == &'-' {
                panic!("short alias name cannot be `-`");
            }
            self.short_flag_aliases.push((*s, true));
        }
        self
    }

    /// Replaces an argument to this application with other arguments.
    ///
    /// Below, when the given args are `app install`, they will be changed to `app module install`.
    ///
    /// # Examples
    ///
    /// ```rust
    /// # use clap::{App, Arg, };
    /// let m = App::new("app")
    ///     .replace("install", &["module", "install"])
    ///     .subcommand(App::new("module")
    ///         .subcommand(App::new("install")))
    ///     .get_matches_from(vec!["app", "install"]);
    ///
    /// assert!(m.subcommand_matches("module").is_some());
    /// assert!(m.subcommand_matches("module").unwrap().subcommand_matches("install").is_some());
    /// ```
    #[inline]
    pub fn replace(mut self, name: &'b str, target: &'b [&'b str]) -> Self {
        self.replacers.insert(name, target);
        self
    }

    /// Adds an [`ArgGroup`] to the application. [`ArgGroup`]s are a family of related arguments.
    /// By placing them in a logical group, you can build easier requirement and exclusion rules.
    /// For instance, you can make an entire [`ArgGroup`] required, meaning that one (and *only*
    /// one) argument from that group must be present at runtime.
    ///
    /// You can also do things such as name an [`ArgGroup`] as a conflict to another argument.
    /// Meaning any of the arguments that belong to that group will cause a failure if present with
    /// the conflicting argument.
    ///
    /// Another added benefit of [`ArgGroup`]s is that you can extract a value from a group instead
    /// of determining exactly which argument was used.
    ///
    /// Finally, using [`ArgGroup`]s to ensure exclusion between arguments is another very common
    /// use
    ///
    /// # Examples
    ///
    /// The following example demonstrates using an [`ArgGroup`] to ensure that one, and only one,
    /// of the arguments from the specified group is present at runtime.
    ///
    /// ```no_run
    /// # use clap::{App, ArgGroup};
    /// App::new("app")
    ///     .arg("--set-ver [ver] 'set the version manually'")
    ///     .arg("--major 'auto increase major'")
    ///     .arg("--minor 'auto increase minor'")
    ///     .arg("--patch 'auto increase patch'")
    ///     .group(ArgGroup::new("vers")
    ///          .args(&["set-ver", "major", "minor","patch"])
    ///          .required(true))
    /// # ;
    /// ```
    /// [`ArgGroup`]: ./struct.ArgGroup.html
    #[inline]
    pub fn group(mut self, group: ArgGroup<'b>) -> Self {
        self.groups.push(group);
        self
    }

    /// Adds multiple [`ArgGroup`]s to the [`App`] at once.
    ///
    /// # Examples
    ///
    /// ```no_run
    /// # use clap::{App, ArgGroup};
    /// App::new("app")
    ///     .arg("--set-ver [ver] 'set the version manually'")
    ///     .arg("--major         'auto increase major'")
    ///     .arg("--minor         'auto increase minor'")
    ///     .arg("--patch         'auto increase patch'")
    ///     .arg("-c [FILE]       'a config file'")
    ///     .arg("-i [IFACE]      'an interface'")
    ///     .groups(&[
    ///         ArgGroup::new("vers")
    ///             .args(&["set-ver", "major", "minor","patch"])
    ///             .required(true),
    ///         ArgGroup::new("input")
    ///             .args(&["c", "i"])
    ///     ])
    /// # ;
    /// ```
    /// [`ArgGroup`]: ./struct.ArgGroup.html
    /// [`App`]: ./struct.App.html
    pub fn groups(mut self, groups: &[ArgGroup<'b>]) -> Self {
        for g in groups {
            self = self.group(g.into());
        }
        self
    }

    /// Adds a [``] to the list of valid possibilities. Subcommands are effectively
    /// sub-[`App`]s, because they can contain their own arguments, subcommands, version, usage,
    /// etc. They also function just like [`App`]s, in that they get their own auto generated help,
    /// version, and usage.
    ///
    /// # Examples
    ///
    /// ```no_run
    /// # use clap::{App, Arg, };
    /// App::new("myprog")
    ///     .subcommand(App::new("config")
    ///         .about("Controls configuration features")
    ///         .arg("<config> 'Required configuration file to use'"))
    /// # ;
    /// ```
    /// [``]: ./struct..html
    /// [`App`]: ./struct.App.html
    #[inline]
    pub fn subcommand(mut self, subcmd: App<'b>) -> Self {
        self.subcommands.push(subcmd);
        self
    }

    /// Adds multiple subcommands to the list of valid possibilities by iterating over an
    /// [`IntoIterator`] of [``]s
    ///
    /// # Examples
    ///
    /// ```rust
    /// # use clap::{App, Arg, };
    /// # App::new("myprog")
    /// .subcommands( vec![
    ///        App::new("config").about("Controls configuration functionality")
    ///                                 .arg(Arg::new("config_file").index(1)),
    ///        App::new("debug").about("Controls debug functionality")])
    /// # ;
    /// ```
    /// [``]: ./struct..html
    /// [`IntoIterator`]: https://doc.rust-lang.org/std/iter/trait.IntoIterator.html
    pub fn subcommands<I>(mut self, subcmds: I) -> Self
    where
        I: IntoIterator<Item = App<'b>>,
    {
        for subcmd in subcmds {
            self.subcommands.push(subcmd);
        }
        self
    }

    /// Allows custom ordering of [``]s within the help message. Subcommands with a lower
    /// value will be displayed first in the help message. This is helpful when one would like to
    /// emphasise frequently used subcommands, or prioritize those towards the top of the list.
    /// Duplicate values **are** allowed. Subcommands with duplicate display orders will be
    /// displayed in alphabetical order.
    ///
    /// **NOTE:** The default is 999 for all subcommands.
    ///
    /// # Examples
    ///
    /// ```rust
    /// # use clap::{App, };
    /// let m = App::new("cust-ord")
    ///     .subcommand(App::new("alpha") // typically subcommands are grouped
    ///                                                // alphabetically by name. Subcommands
    ///                                                // without a display_order have a value of
    ///                                                // 999 and are displayed alphabetically with
    ///                                                // all other 999 subcommands
    ///         .about("Some help and text"))
    ///     .subcommand(App::new("beta")
    ///         .display_order(1)   // In order to force this subcommand to appear *first*
    ///                             // all we have to do is give it a value lower than 999.
    ///                             // Any other subcommands with a value of 1 will be displayed
    ///                             // alphabetically with this one...then 2 values, then 3, etc.
    ///         .about("I should be first!"))
    ///     .get_matches_from(vec![
    ///         "cust-ord", "--help"
    ///     ]);
    /// ```
    ///
    /// The above example displays the following help message
    ///
    /// ```text
    /// cust-ord
    ///
    /// USAGE:
    ///     cust-ord [FLAGS] [OPTIONS]
    ///
    /// FLAGS:
    ///     -h, --help       Prints help information
    ///     -V, --version    Prints version information
    ///
    /// SUBCOMMANDS:
    ///     beta    I should be first!
    ///     alpha   Some help and text
    /// ```
    /// [``]: ./struct..html
    #[inline]
    pub fn display_order(mut self, ord: usize) -> Self {
        self.disp_ord = ord;
        self
    }

    /// Allows one to mutate an [`Arg`] after it's been added to an `App`.
    ///
    /// # Examples
    ///
    /// ```rust
    /// # use clap::{App, Arg};
    ///
    /// let mut app = App::new("foo")
    ///     .arg(Arg::new("bar")
    ///         .short('b'))
    ///     .mut_arg("bar", |a| a.short('B'));
    ///
    /// let res = app.try_get_matches_from_mut(vec!["foo", "-b"]);
    ///
    /// // Since we changed `bar`'s short to "B" this should err as there
    /// // is no `-b` anymore, only `-B`
    ///
    /// assert!(res.is_err());
    ///
    /// let res = app.try_get_matches_from_mut(vec!["foo", "-B"]);
    /// assert!(res.is_ok());
    /// ```
    /// [`Arg`]: ./struct.Arg.html
    pub fn mut_arg<T, F>(mut self, arg_id: T, f: F) -> Self
    where
        F: FnOnce(Arg<'b>) -> Arg<'b>,
        T: Key + Into<&'b str>,
    {
        let arg_id: &str = arg_id.into();
        let id = Id::from(arg_id);
        let a = self.args.remove_by_name(&id).unwrap_or_else(|| Arg {
            id,
            name: arg_id,
            ..Arg::default()
        });
        self.args.push(f(a));

        self
    }

    /// Prints the full help message to [`io::stdout()`] using a [`BufWriter`] using the same
    /// method as if someone ran `-h` to request the help message
    ///
    /// **NOTE:** clap has the ability to distinguish between "short" and "long" help messages
    /// depending on if the user ran [`-h` (short)] or [`--help` (long)]
    ///
    /// # Examples
    ///
    /// ```rust
    /// # use clap::App;
    /// let mut app = App::new("myprog");
    /// app.print_help();
    /// ```
    /// [`io::stdout()`]: https://doc.rust-lang.org/std/io/fn.stdout.html
    /// [`BufWriter`]: https://doc.rust-lang.org/std/io/struct.BufWriter.html
    /// [`-h` (short)]: ./struct.Arg.html#method.help
    /// [`--help` (long)]: ./struct.Arg.html#method.long_help
    pub fn print_help(&mut self) -> ClapResult<()> {
        self._build();

        let p = Parser::new(self);
        let mut c = Colorizer::new(false, p.color_help());

        Help::new(HelpWriter::Buffer(&mut c), &p, false).write_help()?;

        Ok(c.print()?)
    }

    /// Prints the full help message to [`io::stdout()`] using a [`BufWriter`] using the same
    /// method as if someone ran `--help` to request the help message
    ///
    /// **NOTE:** clap has the ability to distinguish between "short" and "long" help messages
    /// depending on if the user ran [`-h` (short)] or [`--help` (long)]
    ///
    /// # Examples
    ///
    /// ```rust
    /// # use clap::App;
    /// let mut app = App::new("myprog");
    /// app.print_long_help();
    /// ```
    /// [`io::stdout()`]: https://doc.rust-lang.org/std/io/fn.stdout.html
    /// [`BufWriter`]: https://doc.rust-lang.org/std/io/struct.BufWriter.html
    /// [`-h` (short)]: ./struct.Arg.html#method.help
    /// [`--help` (long)]: ./struct.Arg.html#method.long_help
    pub fn print_long_help(&mut self) -> ClapResult<()> {
        self._build();

        let p = Parser::new(self);
        let mut c = Colorizer::new(false, p.color_help());

        Help::new(HelpWriter::Buffer(&mut c), &p, true).write_help()?;

        Ok(c.print()?)
    }

    /// Writes the full help message to the user to a [`io::Write`] object in the same method as if
    /// the user ran `-h`
    ///
    /// **NOTE:** clap has the ability to distinguish between "short" and "long" help messages
    /// depending on if the user ran [`-h` (short)] or [`--help` (long)]
    ///
    /// # Examples
    ///
    /// ```rust
    /// # use clap::App;
    /// use std::io;
    /// let mut app = App::new("myprog");
    /// let mut out = io::stdout();
    /// app.write_help(&mut out).expect("failed to write to stdout");
    /// ```
    /// [`io::Write`]: https://doc.rust-lang.org/std/io/trait.Write.html
    /// [`-h` (short)]: ./struct.Arg.html#method.help
    /// [`--help` (long)]: ./struct.Arg.html#method.long_help
    pub fn write_help<W: Write>(&mut self, w: &mut W) -> ClapResult<()> {
        self._build();

        let p = Parser::new(self);
        Help::new(HelpWriter::Normal(w), &p, false).write_help()
    }

    /// Writes the full help message to the user to a [`io::Write`] object in the same method as if
    /// the user ran `--help`
    ///
    /// **NOTE:** clap has the ability to distinguish between "short" and "long" help messages
    /// depending on if the user ran [`-h` (short)] or [`--help` (long)]
    ///
    /// # Examples
    ///
    /// ```rust
    /// # use clap::App;
    /// use std::io;
    /// let mut app = App::new("myprog");
    /// let mut out = io::stdout();
    /// app.write_long_help(&mut out).expect("failed to write to stdout");
    /// ```
    /// [`io::Write`]: https://doc.rust-lang.org/std/io/trait.Write.html
    /// [`-h` (short)]: ./struct.Arg.html#method.help
    /// [`--help` (long)]: ./struct.Arg.html#method.long_help
    pub fn write_long_help<W: Write>(&mut self, w: &mut W) -> ClapResult<()> {
        self._build();

        let p = Parser::new(self);
        Help::new(HelpWriter::Normal(w), &p, true).write_help()
    }

    /// Writes the version message to the user to a [`io::Write`] object as if the user ran `-V`.
    ///
    /// **NOTE:** clap has the ability to distinguish between "short" and "long" version messages
    /// depending on if the user ran [`-V` (short)] or [`--version` (long)]
    ///
    /// # Examples
    ///
    /// ```rust
    /// # use clap::App;
    /// use std::io;
    /// let mut app = App::new("myprog");
    /// let mut out = io::stdout();
    /// app.write_version(&mut out).expect("failed to write to stdout");
    /// ```
    /// [`io::Write`]: https://doc.rust-lang.org/std/io/trait.Write.html
    /// [`-V` (short)]: ./struct.App.html#method.version
    /// [`--version` (long)]: ./struct.App.html#method.long_version
    pub fn write_version<W: Write>(&self, w: &mut W) -> ClapResult<()> {
        self._write_version(w, false).map_err(From::from)
    }

    /// Writes the version message to the user to a [`io::Write`] object
    ///
    /// **NOTE:** clap has the ability to distinguish between "short" and "long" version messages
    /// depending on if the user ran [`-V` (short)] or [`--version` (long)]
    ///
    /// # Examples
    ///
    /// ```rust
    /// # use clap::App;
    /// use std::io;
    /// let mut app = App::new("myprog");
    /// let mut out = io::stdout();
    /// app.write_long_version(&mut out).expect("failed to write to stdout");
    /// ```
    /// [`io::Write`]: https://doc.rust-lang.org/std/io/trait.Write.html
    /// [`-V` (short)]: ./struct.App.html#method.version
    /// [`--version` (long)]: ./struct.App.html#method.long_version
    pub fn write_long_version<W: Write>(&self, w: &mut W) -> ClapResult<()> {
        self._write_version(w, true).map_err(From::from)
    }

    /// @TODO-v3-alpha @docs @p2: write docs
    pub fn generate_usage(&mut self) -> String {
        // If there are global arguments, or settings we need to propgate them down to subcommands
        // before parsing incase we run into a subcommand
        if !self.settings.is_set(AppSettings::Built) {
            self._build();
        }

        let mut parser = Parser::new(self);
        parser._build();
        Usage::new(&parser).create_usage_with_title(&[])
    }

    /// Starts the parsing process, upon a failed parse an error will be displayed to the user and
    /// the process will exit with the appropriate error code. By default this method gets all user
    /// provided arguments from [`env::args_os`] in order to allow for invalid UTF-8 code points,
    /// which are legal on many platforms.
    ///
    /// # Examples
    ///
    /// ```no_run
    /// # use clap::{App, Arg};
    /// let matches = App::new("myprog")
    ///     // Args and options go here...
    ///     .get_matches();
    /// ```
    /// [`env::args_os`]: https://doc.rust-lang.org/std/env/fn.args_os.html
    #[inline]
    pub fn get_matches(self) -> ArgMatches {
        self.get_matches_from(&mut env::args_os())
    }

    /// Starts the parsing process, just like [`App::get_matches`] but doesn't consume the `App`
    ///
    /// # Examples
    ///
    /// ```no_run
    /// # use clap::{App, Arg};
    /// let mut app = App::new("myprog")
    ///     // Args and options go here...
    ///     ;
    /// let matches = app.get_matches_mut();
    /// ```
    /// [`env::args_os`]: https://doc.rust-lang.org/std/env/fn.args_os.html
    /// [`App::get_matches`]: ./struct.App.html#method.get_matches
    pub fn get_matches_mut(&mut self) -> ArgMatches {
        self.try_get_matches_from_mut(&mut env::args_os())
            .unwrap_or_else(|e| {
                // Otherwise, write to stderr and exit
                if e.use_stderr() {
                    e.message.print().expect("Error writing Error to stderr");

                    if self.settings.is_set(AppSettings::WaitOnError) {
                        wlnerr!("\nPress [ENTER] / [RETURN] to continue...");
                        let mut s = String::new();
                        let i = io::stdin();
                        i.lock().read_line(&mut s).unwrap();
                    }

                    drop(e);
                    safe_exit(2);
                }

                e.exit()
            })
    }

    /// Starts the parsing process. This method will return a [`clap::Result`] type instead of exiting
    /// the process on failed parse. By default this method gets matches from [`env::args_os`]
    ///
    /// **NOTE:** This method WILL NOT exit when `--help` or `--version` (or short versions) are
    /// used. It will return a [`clap::Error`], where the [`kind`] is a
    /// [`ErrorKind::HelpDisplayed`] or [`ErrorKind::VersionDisplayed`] respectively. You must call
    /// [`Error::exit`] or perform a [`std::process::exit`].
    ///
    /// # Examples
    ///
    /// ```no_run
    /// # use clap::{App, Arg};
    /// let matches = App::new("myprog")
    ///     // Args and options go here...
    ///     .try_get_matches()
    ///     .unwrap_or_else(|e| e.exit());
    /// ```
    /// [`env::args_os`]: https://doc.rust-lang.org/std/env/fn.args_os.html
    /// [`ErrorKind::HelpDisplayed`]: ./enum.ErrorKind.html#variant.HelpDisplayed
    /// [`ErrorKind::VersionDisplayed`]: ./enum.ErrorKind.html#variant.VersionDisplayed
    /// [`Error::exit`]: ./struct.Error.html#method.exit
    /// [`std::process::exit`]: https://doc.rust-lang.org/std/process/fn.exit.html
    /// [`clap::Result`]: ./type.Result.html
    /// [`clap::Error`]: ./struct.Error.html
    /// [`kind`]: ./struct.Error.html
    #[inline]
    pub fn try_get_matches(self) -> ClapResult<ArgMatches> {
        // Start the parsing
        self.try_get_matches_from(&mut env::args_os())
    }

    /// Starts the parsing process. Like [`App::get_matches`] this method does not return a [`clap::Result`]
    /// and will automatically exit with an error message. This method, however, lets you specify
    /// what iterator to use when performing matches, such as a [`Vec`] of your making.
    ///
    /// **NOTE:** The first argument will be parsed as the binary name unless
    /// [`AppSettings::NoBinaryName`] is used
    ///
    /// # Examples
    ///
    /// ```no_run
    /// # use clap::{App, Arg};
    /// let arg_vec = vec!["my_prog", "some", "args", "to", "parse"];
    ///
    /// let matches = App::new("myprog")
    ///     // Args and options go here...
    ///     .get_matches_from(arg_vec);
    /// ```
    /// [`App::get_matches`]: ./struct.App.html#method.get_matches
    /// [`clap::Result`]: ./type.Result.html
    /// [`Vec`]: https://doc.rust-lang.org/std/vec/struct.Vec.html
    /// [`AppSettings::NoBinaryName`]: ./enum.AppSettings.html#variant.NoBinaryName
    pub fn get_matches_from<I, T>(mut self, itr: I) -> ArgMatches
    where
        I: IntoIterator<Item = T>,
        T: Into<OsString> + Clone,
    {
        self.try_get_matches_from_mut(itr).unwrap_or_else(|e| {
            // Otherwise, write to stderr and exit
            if e.use_stderr() {
                e.message.print().expect("Error writing Error to stderr");

                if self.settings.is_set(AppSettings::WaitOnError) {
                    wlnerr!("\nPress [ENTER] / [RETURN] to continue...");
                    let mut s = String::new();
                    let i = io::stdin();
                    i.lock().read_line(&mut s).unwrap();
                }

                drop(self);
                drop(e);
                safe_exit(2);
            }

            drop(self);
            e.exit()
        })
    }

    /// Starts the parsing process. A combination of [`App::get_matches_from`], and
    /// [`App::try_get_matches`]
    ///
    /// **NOTE:** This method WILL NOT exit when `--help` or `--version` (or short versions) are
    /// used. It will return a [`clap::Error`], where the [`kind`] is a [`ErrorKind::HelpDisplayed`]
    /// or [`ErrorKind::VersionDisplayed`] respectively. You must call [`Error::exit`] or
    /// perform a [`std::process::exit`] yourself.
    ///
    /// **NOTE:** The first argument will be parsed as the binary name unless
    /// [`AppSettings::NoBinaryName`] is used
    ///
    /// # Examples
    ///
    /// ```no_run
    /// # use clap::{App, Arg};
    /// let arg_vec = vec!["my_prog", "some", "args", "to", "parse"];
    ///
    /// let matches = App::new("myprog")
    ///     // Args and options go here...
    ///     .try_get_matches_from(arg_vec)
    ///     .unwrap_or_else(|e| e.exit());
    /// ```
    /// [`App::get_matches_from`]: ./struct.App.html#method.get_matches_from
    /// [`App::try_get_matches`]: ./struct.App.html#method.try_get_matches
    /// [`ErrorKind::HelpDisplayed`]: ./enum.ErrorKind.html#variant.HelpDisplayed
    /// [`ErrorKind::VersionDisplayed`]: ./enum.ErrorKind.html#variant.VersionDisplayed
    /// [`Error::exit`]: ./struct.Error.html#method.exit
    /// [`std::process::exit`]: https://doc.rust-lang.org/std/process/fn.exit.html
    /// [`clap::Error`]: ./struct.Error.html
    /// [`Error::exit`]: ./struct.Error.html#method.exit
    /// [`kind`]: ./struct.Error.html
    /// [`AppSettings::NoBinaryName`]: ./enum.AppSettings.html#variant.NoBinaryName
    pub fn try_get_matches_from<I, T>(mut self, itr: I) -> ClapResult<ArgMatches>
    where
        I: IntoIterator<Item = T>,
        T: Into<OsString> + Clone,
    {
        self.try_get_matches_from_mut(itr)
    }

    /// Starts the parsing process without consuming the [`App`] struct `self`. This is normally not
    /// the desired functionality, instead prefer [`App::try_get_matches_from`] which *does*
    /// consume `self`.
    ///
    /// **NOTE:** The first argument will be parsed as the binary name unless
    /// [`AppSettings::NoBinaryName`] is used
    ///
    /// # Examples
    ///
    /// ```no_run
    /// # use clap::{App, Arg};
    /// let arg_vec = vec!["my_prog", "some", "args", "to", "parse"];
    ///
    /// let mut app = App::new("myprog");
    ///     // Args and options go here...
    /// let matches = app.try_get_matches_from_mut(arg_vec)
    ///     .unwrap_or_else(|e| e.exit());
    /// ```
    /// [`App`]: ./struct.App.html
    /// [`App::try_get_matches_from`]: ./struct.App.html#method.try_get_matches_from
    /// [`AppSettings::NoBinaryName`]: ./enum.AppSettings.html#variant.NoBinaryName
    pub fn try_get_matches_from_mut<I, T>(&mut self, itr: I) -> ClapResult<ArgMatches>
    where
        I: IntoIterator<Item = T>,
        T: Into<OsString> + Clone,
    {
        let mut it = Input::from(itr.into_iter());
        // Get the name of the program (argument 1 of env::args()) and determine the
        // actual file
        // that was used to execute the program. This is because a program called
        // ./target/release/my_prog -a
        // will have two arguments, './target/release/my_prog', '-a' but we don't want
        // to display
        // the full path when displaying help messages and such
        if !self.settings.is_set(AppSettings::NoBinaryName) {
            if let Some((name, _)) = it.next(None) {
                let p = Path::new(name);

                if let Some(f) = p.file_name() {
                    if let Some(s) = f.to_os_string().to_str() {
                        if self.bin_name.is_none() {
                            self.bin_name = Some(s.to_owned());
                        }
                    }
                }
            }
        }

        self._do_parse(&mut it)
    }
}

// Allows checking for conflicts between `Args` and `Apps` with subcommand flags
#[cfg(debug_assertions)]
#[derive(Debug)]
enum Flag<'a> {
    App(&'a App<'a>),
    Arg(&'a Arg<'a>),
}

#[cfg(debug_assertions)]
impl<'a> Flag<'_> {
    fn short(&self) -> Option<char> {
        match self {
            Self::App(app) => app.short,
            Self::Arg(arg) => arg.short,
        }
    }

    fn long(&self) -> Option<&str> {
        match self {
            Self::App(app) => app.long,
            Self::Arg(arg) => arg.long,
        }
    }
}

#[cfg(debug_assertions)]
impl<'a> fmt::Display for Flag<'_> {
    fn fmt(&self, f: &mut fmt::Formatter) -> fmt::Result {
        match self {
            Self::App(app) => write!(f, "App named '{}'", app.get_name()),
            Self::Arg(arg) => write!(f, "Arg named '{}'", arg.get_name()),
        }
    }
}

// Internally used only
impl<'b> App<'b> {
    fn _do_parse(&mut self, it: &mut Input) -> ClapResult<ArgMatches> {
        debug!("App::_do_parse");
        let mut matcher = ArgMatcher::default();

        // If there are global arguments, or settings we need to propgate them down to subcommands
        // before parsing incase we run into a subcommand
        if !self.settings.is_set(AppSettings::Built) {
            self._build();
        }

        // do the real parsing
        let mut parser = Parser::new(self);
        parser.get_matches_with(&mut matcher, it)?;

        let global_arg_vec: Vec<Id> = self
            .args
            .args
            .iter()
            .filter(|a| a.global)
            .map(|ga| ga.id.clone())
            .collect();

        matcher.propagate_globals(&global_arg_vec);

        Ok(matcher.into_inner())
    }

    // used in clap_generate (https://github.com/clap-rs/clap_generate)
    #[doc(hidden)]
    pub fn _build(&mut self) {
        debug!("App::_build");

        // Make sure all the globally set flags apply to us as well
        self.settings = self.settings | self.g_settings;

        self._derive_display_order();
        self._create_help_and_version();

        let mut pos_counter = 1;
        for a in self.args.args.iter_mut() {
            // Fill in the groups
            for g in &a.groups {
                let mut found = false;
                if let Some(ag) = self.groups.iter_mut().find(|grp| grp.id == *g) {
                    ag.args.push(a.id.clone());
                    found = true;
                }
                if !found {
                    let mut ag = ArgGroup::with_id(g.clone());
                    ag.args.push(a.id.clone());
                    self.groups.push(ag);
                }
            }

            // Figure out implied settings
            if a.is_set(ArgSettings::Last) {
                // if an arg has `Last` set, we need to imply DontCollapseArgsInUsage so that args
                // in the usage string don't get confused or left out.
                self.settings.set(AppSettings::DontCollapseArgsInUsage);
                self.settings.set(AppSettings::ContainsLast);
            }
            a._build();
            if a.short.is_none() && a.long.is_none() && a.index.is_none() {
                a.index = Some(pos_counter);
                pos_counter += 1;
            }
        }

        self.args._build();
        self.settings.set(AppSettings::Built);

        #[cfg(debug_assertions)]
        self._debug_asserts();
    }

    fn _panic_on_missing_help(&self, help_required_globally: bool) {
        if self.is_set(AppSettings::HelpRequired) || help_required_globally {
            let args_missing_help: Vec<String> = self
                .args
                .args
                .iter()
                .filter(|arg| arg.about.is_none() && arg.long_about.is_none())
                .map(|arg| String::from(arg.name))
                .collect();

            if !args_missing_help.is_empty() {
                panic!(format!(
                    "AppSettings::HelpRequired is enabled for the App {}, but at least one of its arguments does not have either `help` or `long_help` set. List of such arguments: {}",
                    self.name,
                    args_missing_help.join(", ")
                ));
            }
        }

        for sub_app in &self.subcommands {
            sub_app._panic_on_missing_help(help_required_globally);
        }
    }

    // Checks for conflicts in `Arg::long`/`App::long` or `Arg::short`/`App::short`
    #[cfg(debug_assertions)]
    fn two_flags_of<F>(&self, condition: F) -> Option<(Flag, Flag)>
    where
        F: Fn(&Flag<'_>) -> bool,
    {
        let mut flags: Vec<_> = self.subcommands.iter().map(|a| Flag::App(a)).collect();
        flags.extend(self.args.args.iter().map(|a| Flag::Arg(a)));
        two_elements_of(flags.into_iter().filter(|f| condition(f)))
    }

    #[cfg(debug_assertions)]
    fn two_args_of<F>(&self, condition: F) -> Option<(&Arg, &Arg)>
    where
        F: Fn(&Arg<'_>) -> bool,
    {
        two_elements_of(self.args.args.iter().filter(|a| condition(a)))
    }

    // just in case
    #[allow(unused)]
    fn two_groups_of<F>(&self, condition: F) -> Option<(&ArgGroup, &ArgGroup)>
    where
        F: Fn(&ArgGroup<'_>) -> bool,
    {
        two_elements_of(self.groups.iter().filter(|a| condition(a)))
    }

    // Perform some expensive assertions on the Parser itself
    #[allow(clippy::cognitive_complexity)]
    #[cfg(debug_assertions)]
    fn _debug_asserts(&self) {
        debug!("App::_debug_asserts");

        for sc in &self.subcommands {
            // Conflicts between flag subcommands and long args
            if let Some(l) = sc.long {
                if let Some((first, second)) = self.two_flags_of(|f| f.long() == Some(l)) {
                    panic!(
                        "Long option names must be unique for each argument, \
                        but '--{}' is used by both an {} and an {}",
                        l, first, second
                    );
                }
            }

            // Conflicts between flag subcommands and short args
            if let Some(s) = sc.short {
                if let Some((first, second)) = self.two_flags_of(|f| f.short() == Some(s)) {
                    panic!(
                        "Short option names must be unique for each argument, \
                        but '-{}' is used by both an {} and an {}",
                        s, first, second
                    );
                }
            }
        }

        for arg in &self.args.args {
            arg._debug_asserts();

            // Name conflicts
            assert!(
                self.two_args_of(|x| x.id == arg.id).is_none(),
                "Argument names must be unique, but '{}' is in use by more than one argument or group",
                arg.name,
            );

            // Long conflicts
            if let Some(l) = arg.long {
                if let Some((first, second)) = self.two_args_of(|x| x.long == Some(l)) {
                    panic!(
                        "Long option names must be unique for each argument, \
                            but '--{}' is in use by both '{}' and '{}'",
                        l, first.name, second.name
                    )
                }
            }

            // Short conflicts
            if let Some(s) = arg.short {
                if let Some((first, second)) = self.two_args_of(|x| x.short == Some(s)) {
                    panic!(
                        "Short option names must be unique for each argument, \
                            but '-{}' is in use by both '{}' and '{}'",
                        s, first.name, second.name
                    )
                }
            }

            // Index conflicts
            if let Some(idx) = arg.index {
                if let Some((first, second)) =
                    self.two_args_of(|x| x.is_positional() && x.index == Some(idx))
                {
                    panic!(
                        "Argument '{}' has the same index as '{}' \
                        and they are both positional arguments\n\n\t \
                        Use Arg::multiple_values(true) to allow one \
                        positional argument to take multiple values",
                        first.name, second.name
                    )
                }
            }

            // requires, r_if, r_unless
            for req in &arg.requires {
                assert!(
                    self.id_exists(&req.1),
                    "Argument or group '{:?}' specified in 'requires*' for '{}' does not exist",
                    req.1,
                    arg.name,
                );
            }

            for req in &arg.r_ifs {
                assert!(
                    self.id_exists(&req.0),
                    "Argument or group '{:?}' specified in 'required_if*' for '{}' does not exist",
                    req.0,
                    arg.name
                );
            }

            for req in &arg.r_unless {
                assert!(
                    self.id_exists(req),
                    "Argument or group '{:?}' specified in 'required_unless*' for '{}' does not exist",
                    req, arg.name,
                );
            }

            // blacklist
            for req in &arg.blacklist {
                assert!(
                    self.id_exists(req),
                    "Argument or group '{:?}' specified in 'conflicts_with*' for '{}' does not exist",
                    req, arg.name,
                );
            }

            if arg.is_set(ArgSettings::Last) {
                assert!(
                    arg.long.is_none(),
                    "Flags or Options cannot have last(true) set. '{}' has both a long and last(true) set.",
                    arg.name
                );
                assert!(
                    arg.short.is_none(),
                    "Flags or Options cannot have last(true) set. '{}' has both a short and last(true) set.",
                    arg.name
                );
            }

            assert!(
                !(arg.is_set(ArgSettings::Required) && arg.global),
                "Global arguments cannot be required.\n\n\t'{}' is marked as both global and required",
                arg.name
            );

            // validators
            assert!(
                arg.validator.is_none() || arg.validator_os.is_none(),
                "Argument '{}' has both `validator` and `validator_os` set which is not allowed",
                arg.name
            );
        }

        for group in &self.groups {
            // Name conflicts
            assert!(
                self.groups.iter().filter(|x| x.id == group.id).count() < 2,
                "Argument group name must be unique\n\n\t'{}' is already in use",
                group.name,
            );

            // Groups should not have naming conflicts with Args
            assert!(
                !self.args.args.iter().any(|x| x.id == group.id),
                "Argument group name '{}' must not conflict with argument name",
                group.name,
            );

            // Args listed inside groups should exist
            for arg in &group.args {
                assert!(
                    self.args.args.iter().any(|x| x.id == *arg),
                    "Argument group '{}' contains non-existent argument '{:?}'",
                    group.name,
                    arg
                )
            }
        }

        self._panic_on_missing_help(self.g_settings.is_set(AppSettings::HelpRequired));
    }

    pub(crate) fn _propagate(&mut self, prop: Propagation) {
        macro_rules! propagate_subcmd {
            ($_self:expr, $sc:expr) => {{
                // We have to create a new scope in order to tell rustc the borrow of `sc` is
                // done and to recursively call this method
                {
                    let vsc = $_self.settings.is_set(AppSettings::VersionlessSubcommands);
                    let gv = $_self.settings.is_set(AppSettings::GlobalVersion);

                    if vsc {
                        $sc.set(AppSettings::DisableVersion);
                    }
                    if gv && $sc.version.is_none() && $_self.version.is_some() {
                        $sc.set(AppSettings::GlobalVersion);
                        $sc.version = Some($_self.version.unwrap());
                    }
                    $sc.settings = $sc.settings | $_self.g_settings;
                    $sc.g_settings = $sc.g_settings | $_self.g_settings;
                    $sc.term_w = $_self.term_w;
                    $sc.max_w = $_self.max_w;
                }
                {
                    for a in $_self.args.args.iter().filter(|a| a.global) {
                        $sc.args.push(a.clone());
                    }
                }
            }};
        }

        debug!("App::_propagate:{}", self.name);

        match prop {
            Propagation::NextLevel | Propagation::Full => {
                for sc in &mut self.subcommands {
                    propagate_subcmd!(self, sc);
                    if prop == Propagation::Full {
                        sc._propagate(prop.clone());
                    }
                }
            }
            Propagation::To(id) => {
                let mut sc = self
                    .subcommands
                    .iter_mut()
                    .find(|sc| sc.id == id)
                    .expect(INTERNAL_ERROR_MSG);
                propagate_subcmd!(self, sc);
            }
            Propagation::None => (),
        }
    }

    pub(crate) fn _create_help_and_version(&mut self) {
        debug!("App::_create_help_and_version");

        if !(self
            .args
            .args
            .iter()
            .any(|x| x.long == Some("help") || x.id == Id::help_hash())
            || self.is_set(AppSettings::DisableHelpFlags)
            || self
                .subcommands
                .iter()
                .any(|sc| sc.short == Some('h') || sc.long == Some("help")))
        {
            debug!("App::_create_help_and_version: Building --help");
            let mut help = Arg::new("help")
                .long("help")
                .about("Prints help information");
            if !self.args.args.iter().any(|x| x.short == Some('h')) {
                help = help.short('h');
            }

            self.args.push(help);
        }
        if !(self
            .args
            .args
            .iter()
            .any(|x| x.long == Some("version") || x.id == Id::version_hash())
            || self.is_set(AppSettings::DisableVersion)
            || self
                .subcommands
                .iter()
                .any(|sc| sc.short == Some('V') || sc.long == Some("version")))
        {
            debug!("App::_create_help_and_version: Building --version");
            let mut version = Arg::new("version")
                .long("version")
                .about("Prints version information");
            if !self.args.args.iter().any(|x| x.short == Some('V')) {
                version = version.short('V');
            }

            self.args.push(version);
        }
        if self.has_subcommands()
            && !self.is_set(AppSettings::DisableHelpSubcommand)
            && !self.subcommands.iter().any(|s| s.id == Id::help_hash())
        {
            debug!("App::_create_help_and_version: Building help");
            self.subcommands.push(
                App::new("help")
                    .about("Prints this message or the help of the given subcommand(s)"),
            );
        }
    }

    pub(crate) fn _derive_display_order(&mut self) {
        debug!("App::_derive_display_order:{}", self.name);

        if self.settings.is_set(AppSettings::DeriveDisplayOrder) {
            for (i, a) in self
                .args
                .args
                .iter_mut()
                .filter(|a| a.has_switch())
                .filter(|a| a.disp_ord == 999)
                .enumerate()
            {
                a.disp_ord = i;
            }
            for (i, mut sc) in &mut self
                .subcommands
                .iter_mut()
                .enumerate()
                .filter(|&(_, ref sc)| sc.disp_ord == 999)
            {
                sc.disp_ord = i;
            }
        }
        for sc in &mut self.subcommands {
            sc._derive_display_order();
        }
    }

    // used in clap_generate (https://github.com/clap-rs/clap_generate)
    #[doc(hidden)]
    pub fn _build_bin_names(&mut self) {
        debug!("App::_build_bin_names");

        for mut sc in &mut self.subcommands {
            debug!("App::_build_bin_names:iter: bin_name set...");

            if sc.bin_name.is_none() {
                debug!("No");
                let bin_name = format!(
                    "{}{}{}",
                    self.bin_name.as_ref().unwrap_or(&self.name.clone()),
                    if self.bin_name.is_some() { " " } else { "" },
                    &*sc.name
                );
                debug!(
                    "App::_build_bin_names:iter: Setting bin_name of {} to {}",
                    self.name, bin_name
                );
                sc.bin_name = Some(bin_name);
            } else {
                debug!("yes ({:?})", sc.bin_name);
            }
            debug!(
                "App::_build_bin_names:iter: Calling build_bin_names from...{}",
                sc.name
            );
            sc._build_bin_names();
        }
    }

    pub(crate) fn _write_version<W: Write>(&self, w: &mut W, use_long: bool) -> io::Result<()> {
        debug!("App::_write_version");

        let ver = if use_long {
            self.long_version
                .unwrap_or_else(|| self.version.unwrap_or(""))
        } else {
            self.version
                .unwrap_or_else(|| self.long_version.unwrap_or(""))
        };
        if let Some(bn) = self.bin_name.as_ref() {
            if bn.contains(' ') {
                // In case we're dealing with subcommands i.e. git mv is translated to git-mv
                writeln!(w, "{} {}", bn.replace(" ", "-"), ver)
            } else {
                writeln!(w, "{} {}", &self.name[..], ver)
            }
        } else {
            writeln!(w, "{} {}", &self.name[..], ver)
        }
    }

    pub(crate) fn format_group(&self, g: &Id) -> String {
        let g_string = self
            .unroll_args_in_group(g)
            .iter()
            .filter_map(|x| self.find(x))
            .map(|x| {
                if x.index.is_some() {
                    x.name.to_owned()
                } else {
                    x.to_string()
                }
            })
            .collect::<Vec<_>>()
            .join("|");
        format!("<{}>", &*g_string)
    }
}

// Internal Query Methods
impl<'b> App<'b> {
    pub(crate) fn find(&self, arg_id: &Id) -> Option<&Arg<'b>> {
        self.args.args.iter().find(|a| a.id == *arg_id)
    }

    #[inline]
    // Should we color the output?
    pub(crate) fn color(&self) -> ColorChoice {
        debug!("App::color: Color setting...");

        if self.is_set(AppSettings::ColorNever) {
            debug!("Never");
            ColorChoice::Never
        } else if self.is_set(AppSettings::ColorAlways) {
            debug!("Always");
            ColorChoice::Always
        } else {
            debug!("Auto");
            ColorChoice::Auto
        }
    }

    #[inline]
    pub(crate) fn contains_short(&self, s: char) -> bool {
        if !self.is_set(AppSettings::Built) {
            panic!("If App::_build hasn't been called, manually search through Arg shorts");
        }

        self.args.contains(s)
    }

    #[inline]
    pub(crate) fn set(&mut self, s: AppSettings) {
        self.settings.set(s)
    }

    #[inline]
    pub(crate) fn unset(&mut self, s: AppSettings) {
        self.settings.unset(s)
    }

    #[inline]
    pub(crate) fn has_args(&self) -> bool {
        !self.args.is_empty()
    }

    #[inline]
    pub(crate) fn has_opts(&self) -> bool {
        self.get_opts_no_heading().count() > 0
    }

    #[inline]
    pub(crate) fn has_flags(&self) -> bool {
        self.get_flags_no_heading().count() > 0
    }

    pub(crate) fn has_visible_subcommands(&self) -> bool {
        self.subcommands
            .iter()
            .filter(|sc| sc.name != "help")
            .any(|sc| !sc.is_set(AppSettings::Hidden))
    }

    /// Check if this subcommand can be referred to as `name`. In other words,
    /// check if `name` is the name of this subcommand or is one of its aliases.
    #[inline]
    pub(crate) fn aliases_to<T>(&self, name: &T) -> bool
    where
        T: PartialEq<str> + ?Sized,
    {
        *name == *self.get_name() || self.get_all_aliases().any(|alias| *name == *alias)
    }

    #[cfg(debug_assertions)]
    pub(crate) fn id_exists(&self, id: &Id) -> bool {
        self.args.args.iter().any(|x| x.id == *id) || self.groups.iter().any(|x| x.id == *id)
    }

    /// Iterate through the groups this arg is member of.
    pub(crate) fn groups_for_arg<'a>(&'a self, arg: &'_ Id) -> impl Iterator<Item = Id> + 'a {
        debug!("App::groups_for_arg: id={:?}", arg);
        let arg = arg.clone();
        self.groups
            .iter()
            .filter(move |grp| grp.args.iter().any(|a| a == &arg))
            .map(|grp| grp.id.clone())
    }

    /// Iterate through all the names of all subcommands (not recursively), including aliases.
    /// Used for suggestions.
    pub(crate) fn all_subcommand_names(&self) -> impl Iterator<Item = &str> {
        self.get_subcommands().map(|s| s.get_name()).chain(
            self.get_subcommands()
                .flat_map(|s| s.aliases.iter().map(|&(n, _)| n)),
        )
    }

    pub(crate) fn unroll_args_in_group(&self, group: &Id) -> Vec<Id> {
        debug!("App::unroll_args_in_group: group={:?}", group);
        let mut g_vec = vec![group];
        let mut args = vec![];

        while let Some(g) = g_vec.pop() {
            for n in self
                .groups
                .iter()
                .find(|grp| grp.id == *g)
                .expect(INTERNAL_ERROR_MSG)
                .args
                .iter()
            {
                debug!("App::unroll_args_in_group:iter: entity={:?}", n);
                if !args.contains(n) {
                    if self.find(n).is_some() {
                        debug!("App::unroll_args_in_group:iter: this is an arg");
                        args.push(n.clone())
                    } else {
                        debug!("App::unroll_args_in_group:iter: this is a group");
                        g_vec.push(n);
                    }
                }
            }
        }

        args
    }

    pub(crate) fn unroll_requirements_for_arg(&self, arg: &Id, matcher: &ArgMatcher) -> Vec<Id> {
        let requires_if_or_not = |(val, req_arg): &(Option<&str>, Id)| -> Option<Id> {
            if let Some(v) = val {
                if matcher
                    .get(arg)
                    .map(|ma| ma.contains_val(v))
                    .unwrap_or(false)
                {
                    Some(req_arg.clone())
                } else {
                    None
                }
            } else {
                Some(req_arg.clone())
            }
        };

        let mut processed = vec![];
        let mut r_vec = vec![arg];
        let mut args = vec![];

        while let Some(a) = r_vec.pop() {
            if processed.contains(&a) {
                continue;
            }

            processed.push(a);

            if let Some(arg) = self.find(a) {
                for r in arg.requires.iter().filter_map(requires_if_or_not) {
                    if let Some(req) = self.find(&r) {
                        if !req.requires.is_empty() {
                            r_vec.push(&req.id)
                        }
                    }
                    args.push(r);
                }
            }
        }

        args
    }

    /// Find a flag subcommand name by short flag or an alias
    pub(crate) fn find_short_subcmd(&self, c: char) -> Option<&str> {
        self.get_subcommands()
            .iter()
            .find(|sc| sc.short == Some(c) || sc.get_all_short_aliases().any(|alias| alias == c))
            .map(|sc| sc.get_name())
    }

    /// Find a flag subcommand name by long flag or an alias
    pub(crate) fn find_long_subcmd(&self, long: &ArgStr<'_>) -> Option<&str> {
        self.get_subcommands()
            .iter()
            .find(|sc| {
                if let Some(sc_long) = sc.long {
                    match_alias!(sc, long, sc_long)
                } else {
                    false
                }
            })
            .map(|sc| sc.get_name())
    }
}

impl<'b> Index<&'_ Id> for App<'b> {
    type Output = Arg<'b>;

    fn index(&self, key: &'_ Id) -> &Self::Output {
        self.find(key).expect(INTERNAL_ERROR_MSG)
    }
}

#[cfg(feature = "yaml")]
impl<'a> From<&'a Yaml> for App<'a> {
    #[allow(clippy::cognitive_complexity)]
    fn from(mut yaml: &'a Yaml) -> Self {
        // We WANT this to panic on error...so expect() is good.
        let mut is_sc = None;
        let mut a = if let Some(name) = yaml["name"].as_str() {
            App::new(name)
        } else {
            let yaml_hash = yaml.as_hash().unwrap();
            let sc_key = yaml_hash.keys().next().unwrap();
            is_sc = Some(yaml_hash.get(sc_key).unwrap());
            App::new(sc_key.as_str().unwrap())
        };
        yaml = if let Some(sc) = is_sc { sc } else { yaml };

        macro_rules! yaml_str {
            ($a:ident, $y:ident, $i:ident) => {
                if let Some(v) = $y[stringify!($i)].as_str() {
                    $a = $a.$i(v);
                } else if $y[stringify!($i)] != Yaml::BadValue {
                    panic!(
                        "Failed to convert YAML value {:?} to a string",
                        $y[stringify!($i)]
                    );
                }
            };
        }

        yaml_str!(a, yaml, version);
        yaml_str!(a, yaml, long_version);
        yaml_str!(a, yaml, author);
        yaml_str!(a, yaml, bin_name);
        yaml_str!(a, yaml, about);
        yaml_str!(a, yaml, before_help);
        yaml_str!(a, yaml, after_help);
        yaml_str!(a, yaml, alias);
        yaml_str!(a, yaml, visible_alias);

        if let Some(v) = yaml["display_order"].as_i64() {
            a = a.display_order(v as usize);
        } else if yaml["display_order"] != Yaml::BadValue {
            panic!(
                "Failed to convert YAML value {:?} to a u64",
                yaml["display_order"]
            );
        }
        if let Some(v) = yaml["setting"].as_str() {
            a = a.setting(v.parse().expect("unknown AppSetting found in YAML file"));
        } else if yaml["setting"] != Yaml::BadValue {
            panic!(
                "Failed to convert YAML value {:?} to an AppSetting",
                yaml["setting"]
            );
        }
        if let Some(v) = yaml["settings"].as_vec() {
            for ys in v {
                if let Some(s) = ys.as_str() {
                    a = a.setting(s.parse().expect("unknown AppSetting found in YAML file"));
                }
            }
        } else if let Some(v) = yaml["settings"].as_str() {
            a = a.setting(v.parse().expect("unknown AppSetting found in YAML file"));
        } else if yaml["settings"] != Yaml::BadValue {
            panic!(
                "Failed to convert YAML value {:?} to a string",
                yaml["settings"]
            );
        }
        if let Some(v) = yaml["global_setting"].as_str() {
            a = a.setting(v.parse().expect("unknown AppSetting found in YAML file"));
        } else if yaml["global_setting"] != Yaml::BadValue {
            panic!(
                "Failed to convert YAML value {:?} to an AppSetting",
                yaml["setting"]
            );
        }
        if let Some(v) = yaml["global_settings"].as_vec() {
            for ys in v {
                if let Some(s) = ys.as_str() {
                    a = a.global_setting(s.parse().expect("unknown AppSetting found in YAML file"));
                }
            }
        } else if let Some(v) = yaml["global_settings"].as_str() {
            a = a.global_setting(v.parse().expect("unknown AppSetting found in YAML file"));
        } else if yaml["global_settings"] != Yaml::BadValue {
            panic!(
                "Failed to convert YAML value {:?} to a string",
                yaml["global_settings"]
            );
        }

        macro_rules! vec_or_str {
            ($a:ident, $y:ident, $as_vec:ident, $as_single:ident) => {{
                let maybe_vec = $y[stringify!($as_vec)].as_vec();
                if let Some(vec) = maybe_vec {
                    for ys in vec {
                        if let Some(s) = ys.as_str() {
                            $a = $a.$as_single(s);
                        } else {
                            panic!("Failed to convert YAML value {:?} to a string", ys);
                        }
                    }
                } else {
                    if let Some(s) = $y[stringify!($as_vec)].as_str() {
                        $a = $a.$as_single(s);
                    } else if $y[stringify!($as_vec)] != Yaml::BadValue {
                        panic!(
                            "Failed to convert YAML value {:?} to either a vec or string",
                            $y[stringify!($as_vec)]
                        );
                    }
                }
                $a
            }};
        }

        a = vec_or_str!(a, yaml, aliases, alias);
        a = vec_or_str!(a, yaml, visible_aliases, visible_alias);

        if let Some(v) = yaml["args"].as_vec() {
            for arg_yaml in v {
                a = a.arg(Arg::from(arg_yaml));
            }
        }
        if let Some(v) = yaml["subcommands"].as_vec() {
            for sc_yaml in v {
                a = a.subcommand(App::from(sc_yaml));
            }
        }
        if let Some(v) = yaml["groups"].as_vec() {
            for ag_yaml in v {
                a = a.group(ArgGroup::from(ag_yaml));
            }
        }

        a
    }
}

impl<'e> fmt::Display for App<'e> {
    fn fmt(&self, f: &mut fmt::Formatter) -> fmt::Result {
        write!(f, "{}", self.name)
    }
}

fn two_elements_of<I, T>(mut iter: I) -> Option<(T, T)>
where
    I: Iterator<Item = T>,
{
    let first = iter.next();
    let second = iter.next();

    match (first, second) {
        (Some(first), Some(second)) => Some((first, second)),
        _ => None,
    }
}<|MERGE_RESOLUTION|>--- conflicted
+++ resolved
@@ -157,7 +157,6 @@
         self.aliases.iter().map(|a| a.0)
     }
 
-<<<<<<< HEAD
     /// Iterate through the set of *all* the short aliases for this subcommand, both visible and hidden.
     #[inline]
     pub fn get_all_short_aliases(&self) -> impl Iterator<Item = char> + '_ {
@@ -165,9 +164,6 @@
     }
 
     /// Get the list of subcommands
-=======
-    /// Iterate through the set of subcommands.
->>>>>>> e8d46f40
     #[inline]
     pub fn get_subcommands(&self) -> impl Iterator<Item = &App<'b>> {
         self.subcommands.iter()

--- conflicted
+++ resolved
@@ -15,30 +15,17 @@
 """
 
 [dependencies]
-<<<<<<< HEAD
 bitflags                    = "~0.7"
 vec_map                     = "~0.6"
 unicode-width               = "~0.1.3"
 unicode-segmentation        = "~0.1.2"
-strsim          = { version = "~0.5.1",  optional = true }
-ansi_term       = { version = "~0.9.0",  optional = true }
-term_size       = { version = "~0.2.0",  optional = true }
-libc            = { version = "~0.2.9",  optional = true }
-yaml-rust       = { version = "~0.3.2",  optional = true, features = ["preserve_order"] }
-clippy          = { version = "~0.0.98", optional = true }
-linked-hash-map = { version = "~0.3",    optional = true }
-=======
-bitflags              = "~0.7"
-vec_map               = "~0.6"
-unicode-width         = "~0.1.3"
-unicode-segmentation  = "~0.1.2"
-strsim    = { version = "~0.5.1",  optional = true }
-ansi_term = { version = "~0.9.0",  optional = true }
-term_size = { version = "~0.2.0",  optional = true }
-libc      = { version = "~0.2.9",  optional = true }
-yaml-rust = { version = "~0.3.2",  optional = true }
-clippy    = { version = "~0.0.100", optional = true }
->>>>>>> 69541d6d
+strsim          = { version = "~0.5.1",   optional = true }
+ansi_term       = { version = "~0.9.0",   optional = true }
+term_size       = { version = "~0.2.0",   optional = true }
+libc            = { version = "~0.2.9",   optional = true }
+yaml-rust       = { version = "~0.3.2",   optional = true, features = ["preserve_order"] }
+clippy          = { version = "~0.0.100", optional = true }
+linked-hash-map = { version = "~0.3",     optional = true }
 
 [dev-dependencies]
 regex = "~0.1.80"

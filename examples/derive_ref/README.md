# Derive Reference

1. [Overview](#overview)
2. [Attributes](#attributes)
    1. [Terminology](#terminology)
    2. [Command Attributes](#command-attributes)
    3. [Arg Attributes](#arg-attributes)
    4. [Arg Enum Attributes](#arg-enum-attributes)
    5. [Possible Value Attributes](#possible-value-attributes)
<<<<<<< HEAD
    6. [Doc Comments](#doc-comments)
4. [Tips](#tips)
5. [Mixing Builder and Derive APIS](#mixing-builder-and-derive-apis)
=======
3. [Arg Types](#arg-types)
4. [Doc Comments](#doc-comments)
5. [Tips](#tips)
>>>>>>> e702f42e

## Overview

To derive `clap` types, you need to enable the `derive` feature flag.

See [demo.rs](../demo.rs) and [demo.md](../demo.md) for a brief example.

Let's start by breaking down the anatomy of the derive attributes:
```rust
use clap::{Parser, Args, Subcommand, ArgEnum};

/// Doc comment
#[derive(Parser)]
#[clap(APP ATTRIBUTE)]
struct Cli {
    /// Doc comment
    #[clap(ARG ATTRIBUTE)]
    field: Type,

    #[clap(flatten)]
    delegate: Struct,

    #[clap(subcommand)]
    command: Command,
}

/// Doc comment
#[derive(Args)]
#[clap(PARENT APP ATTRIBUTE)]
struct Struct { 
    /// Doc comment
    #[clap(ARG ATTRIBUTE)]
    field: Type,
}

/// Doc comment
#[derive(Subcommand)]
#[clap(PARENT APP ATTRIBUTE)]
enum Command {
    /// Doc comment
    #[clap(APP ATTRIBUTE)]
    Variant1(Struct),

    /// Doc comment
    #[clap(APP ATTRIBUTE)]
    Variant2 {
        /// Doc comment
        #[clap(ARG ATTRIBUTE)]
        field: Type,
    }
}

/// Doc comment
#[derive(ArgEnum)]
#[clap(ARG ENUM ATTRIBUTE)]
enum Mode {
    /// Doc comment
    #[clap(POSSIBLE VALUE ATTRIBUTE)]
    Variant1,
}

fn main() {
    let cli = Cli::parse();
}
```

- `Parser` parses arguments into a `struct` (arguments) or `enum` (subcommands).
- `Args` allows defining a set of re-usable arguments that get merged into their parent container.
- `Subcommand` defines available subcommands.
  - Subcommand arguments can be defined in a struct-variant or automatically flattened with a tuple-variant.
- `ArgEnum` allows parsing a value directly into an `enum`, erroring on unsupported values.

See also the [tutorial](../tutorial_derive/README.md) and [examples](../README.md).

## Attributes

### Terminology

**Raw attributes** are forwarded directly to the underlying `clap` builder.  Any
`Command`, `Arg`, or `PossibleValue` method can be used as an attribute.

Raw attributes come in two different syntaxes:
```rust
#[clap(
    global = true, // name = arg form, neat for one-arg methods
    required_if_eq("out", "file") // name(arg1, arg2, ...) form.
)]
```

- `method = arg` can only be used for methods which take only one argument.
- `method(arg1, arg2)` can be used with any method.

As long as `method_name` is not one of the magical methods - it will be
translated into a mere method call.

**Magic attributes** have post-processing done to them, whether that is
- Providing of defaults
- Special behavior is triggered off of it

Magic attributes are more constrained in the syntax they support, usually just
`<attr> = <value>` though some use `<attr>(<value>)` instead.  See the specific
magic attributes documentation for details.  This allows users to access the
raw behavior of an attribute via `<attr>(<value>)` syntax.

**NOTE:** Some attributes are inferred from [Arg Types](#arg-types) and [Doc
Comments](#doc-comments).  Explicit attributes take precedence over inferred
attributes.

### Command Attributes

These correspond to a `clap::Command` which is used for both top-level parsers and
when defining subcommands.

**Magic attributes:**
- `name  = <expr>`: `clap::Command::name`
  - When not present: [crate `name`](https://doc.rust-lang.org/cargo/reference/manifest.html#the-name-field) (`Parser` container), variant name (`Subcommand` variant)
- `version [= <expr>]`: `clap::Command::version`
  - When not present: no version set
  - Without `<expr>`: defaults to [crate `version`](https://doc.rust-lang.org/cargo/reference/manifest.html#the-version-field)
- `author [= <expr>]`: `clap::Command::author`
  - When not present: no author set
  - Without `<expr>`: defaults to [crate `authors`](https://doc.rust-lang.org/cargo/reference/manifest.html#the-authors-field)
- `about [= <expr>]`: `clap::Command::about`
  - When not present: [Doc comment summary](#doc-comments)
  - Without `<expr>`: [crate `description`](https://doc.rust-lang.org/cargo/reference/manifest.html#the-description-field) (`Parser` container)
    - **TIP:** When a doc comment is also present, you most likely want to add
      `#[clap(long_about = None)]` to clear the doc comment so only `about`
      gets shown with both `-h` and `--help`.
- `long_about = <expr>`: `clap::Command::long_about`
  - When not present: [Doc comment](#doc-comments) if there is a blank line, else nothing
- `verbatim_doc_comment`: Minimizes pre-processing when converting doc comments to `about` / `long_about`
- `next_display_order`: `clap::Command::next_display_order`
- `next_help_heading`: `clap::Command::next_help_heading`
  - When `flatten`ing `Args`, this is scoped to just the args in this struct and any struct `flatten`ed into it
- `rename_all = <expr>`: Override default field / variant name case conversion for `Command::name` / `Arg::name`
  - When not present: `kebab-case`
  - Available values: `camelCase`, `kebab-case`, `PascalCase`, `SCREAMING_SNAKE_CASE`, `snake_case`, `lower`, `UPPER`, `verbatim`
- `rename_all_env = <expr>`: Override default field name case conversion for env variables for  `clap::Arg::env`
  - When not present: `SCREAMING_SNAKE_CASE`
  - Available values: `camelCase`, `kebab-case`, `PascalCase`, `SCREAMING_SNAKE_CASE`, `snake_case`, `lower`, `UPPER`, `verbatim`

And for `Subcommand` variants:
- `skip`: Ignore this variant
- `flatten`: Delegates to the variant for more subcommands (must implement `Subcommand`)
- `subcommand`: Nest subcommands under the current set of subcommands (must implement `Subcommand`)
- `external_subcommand`: `clap::Command::allow_external_subcommand(true)`
  - Variant must be either `Variant(Vec<String>)` or `Variant(Vec<OsString>)`

**Raw attributes:**  Any [`Command` method](https://docs.rs/clap/latest/clap/type.Command.html) can also be used as an attribute, see [Terminology](#terminology) for syntax.
- e.g. `#[clap(arg_required_else_help(true))]` would translate to `cmd.arg_required_else_help(true)`

### Arg Attributes

These correspond to a `clap::Arg`.

**Magic attributes**:
- `name = <expr>`: `clap::Arg::new`
  - When not present: case-converted field name is used
- `help = <expr>`: `clap::Arg::help`
  - When not present: [Doc comment summary](#doc-comments)
- `long_help = <expr>`: `clap::Arg::long_help`
  - When not present: [Doc comment](#doc-comments) if there is a blank line, else nothing
- `verbatim_doc_comment`: Minimizes pre-processing when converting doc comments to `help` / `long_help`
- `short [= <char>]`: `clap::Arg::short`
  - When not present: no short set
  - Without `<char>`: defaults to first character in the case-converted field name
- `long [= <str>]`: `clap::Arg::long`
  - When not present: no long set
  - Without `<str>`: defaults to the case-converted field name
- `env [= <str>]`: `clap::Arg::env` (needs `env` feature enabled)
  - When not present: no env set
  - Without `<str>`: defaults to the case-converted field name
- `flatten`: Delegates to the field for more arguments (must implement `Args`)
  - Only `help_heading` can be used with `flatten`.  See
    [clap-rs/clap#3269](https://github.com/clap-rs/clap/issues/3269) for why
    arg attributes are not generally supported.
  - **Tip:** Though we do apply a flattened `Args`'s Parent Command Attributes, this
    makes reuse harder. Generally prefer putting the cmd attributes on the `Parser`
    or on the flattened field.
- `subcommand`: Delegates definition of subcommands to the field (must implement `Subcommand`)
  - When `Option<T>`, the subcommand becomes optional
- `from_global`: Read a `clap::Arg::global` argument (raw attribute), regardless of what subcommand you are in
- `parse(<kind> [= <function>])`: `clap::Arg::validator` and `clap::ArgMatches::values_of_t`
  - Default: `try_from_str`
  - Warning: for `Path` / `OsString`, be sure to use `try_from_os_str`
  - See [Arg Types](#arg-types) for more details
- `arg_enum`: Parse the value using the `ArgEnum` trait
- `skip [= <expr>]`: Ignore this field, filling in with `<expr>`
  - Without `<expr>`: fills the field with `Default::default()`
- `default_value = <str>`: `clap::Arg::default_value` and `clap::Arg::required(false)`
- `default_value_t [= <expr>]`: `clap::Arg::default_value` and `clap::Arg::required(false)`
  - Requires `std::fmt::Display` or `#[clap(arg_enum)]`
  - Without `<expr>`, relies on `Default::default()`
- `default_value_os_t [= <expr>]`: `clap::Arg::default_value_os` and `clap::Arg::required(false)`
  - Requires `std::convert::Into<OsString>` or `#[clap(arg_enum)]`
  - Without `<expr>`, relies on `Default::default()`

**Raw attributes:**  Any [`Arg` method](https://docs.rs/clap/latest/clap/struct.Arg.html) can also be used as an attribute, see [Terminology](#terminology) for syntax.
- e.g. `#[clap(max_values(3))]` would translate to `arg.max_values(3)`

### Arg Enum Attributes

- `rename_all = <expr>`: Override default field / variant name case conversion for `PossibleValue::new`
  - When not present: `kebab-case`
  - Available values: `camelCase`, `kebab-case`, `PascalCase`, `SCREAMING_SNAKE_CASE`, `snake_case`, `lower`, `UPPER`, `verbatim`

### Possible Value Attributes

These correspond to a `clap::PossibleValue`.

**Magic attributes**:
- `name = <expr>`: `clap::PossibleValue::new`
  - When not present: case-converted field name is used
- `help = <expr>`: `clap::PossibleValue::help`
  - When not present: [Doc comment summary](#doc-comments)

**Raw attributes:**  Any [`PossibleValue` method](https://docs.rs/clap/latest/clap/struct.PossibleValue.html) can also be used as an attribute, see [Terminology](#terminology) for syntax.
- e.g. `#[clap(alias("foo"))]` would translate to `pv.alias("foo")`

## Arg Types

`clap` assumes some intent based on the type used:

| Type                | Effect                               | Implies                                                          |
|---------------------|--------------------------------------|------------------------------------------------------------------|
| `bool`              | flag                                 | `#[clap(parse(from_flag))]`                                     |
| `Option<T>`         | optional argument                    | `.takes_value(true).required(false)`                             |
| `Option<Option<T>>` | optional value for optional argument | `.takes_value(true).required(false).min_values(0).max_values(1)` |
| `T`                 | required argument                    | `.takes_value(true).required(!has_default)`                      |
| `Vec<T>`            | `0..` occurrences of argument        | `.takes_value(true).required(false).multiple_occurrences(true)`  |
| `Option<Vec<T>>`    | `0..` occurrences of argument        | `.takes_value(true).required(false).multiple_occurrences(true)`  |

Notes:
- For custom type behavior, you can override the implied attributes/settings and/or set additional ones
  - For example, see [custom-bool](./custom-bool.md)
- `Option<Vec<T>>` will be `None` instead of `vec![]` if no arguments are provided.
  - This gives the user some flexibility in designing their argument, like with `min_values(0)`

You can then support your custom type with `#[clap(parse(<kind> [= <function>]))]`:

| `<kind>`                 | Signature                             | Default `<function>`            |
|--------------------------|---------------------------------------|---------------------------------|
| `from_str`               | `fn(&str) -> T`                       | `::std::convert::From::from`    |
| `try_from_str` (default) | `fn(&str) -> Result<T, E>`            | `::std::str::FromStr::from_str` |
| `from_os_str`            | `fn(&OsStr) -> T`                     | `::std::convert::From::from`    |
| `try_from_os_str`        | `fn(&OsStr) -> Result<T, OsString>`   | (no default function)           |
| `from_occurrences`       | `fn(u64) -> T`                        | `value as T`                    |
| `from_flag`              | `fn(bool) -> T`                       | `::std::convert::From::from`    |

Notes:
- `from_os_str`:
  - Implies `arg.takes_value(true).allow_invalid_utf8(true)`
- `try_from_os_str`:
  - Implies `arg.takes_value(true).allow_invalid_utf8(true)`
- `from_occurrences`:
  - Implies `arg.takes_value(false).multiple_occurrences(true)`
  - Reads from `clap::ArgMatches::occurrences_of` rather than a `value_of` function
    - Note: operations on values, like `default_value`, are unlikely to do what you want
- `from_flag`
  - Implies `arg.takes_value(false)`
  - Reads from `clap::ArgMatches::is_present` rather than a `value_of` function
    - Note: operations on values, like `default_value`, are unlikely to do what you want

**Warning:**
- To support non-UTF8 paths, you must use `parse(from_os_str)`, otherwise
  `clap` will use `clap::ArgMatches::value_of` with `PathBuf::FromStr`.

## Doc Comments

In clap, help messages for the whole binary can be specified
via [`Command::about`] and [`Command::long_about`] while help messages
for individual arguments can be specified via [`Arg::help`] and [`Arg::long_help`]".

`long_*` variants are used when user calls the program with
`--help` and "short" variants are used with `-h` flag.

```rust
# use clap::Parser;

#[derive(Parser)]
#[clap(about = "I am a program and I work, just pass `-h`", long_about = None)]
struct Foo {
    #[clap(short, help = "Pass `-h` and you'll see me!")]
    bar: String,
}
```

For convenience, doc comments can be used instead of raw methods
(this example works exactly like the one above):

```rust
# use clap::Parser;

#[derive(Parser)]
/// I am a program and I work, just pass `-h`
struct Foo {
    /// Pass `-h` and you'll see me!
    bar: String,
}
```

**NOTE:** Attributes have priority over doc comments!

**Top level doc comments always generate `Command::about/long_about` calls!**
If you really want to use the `Command::about/long_about` methods (you likely don't),
use the `about` / `long_about` attributes to override the calls generated from
the doc comment.  To clear `long_about`, you can use
`#[clap(long_about = None)]`.

**TIP:** Set `#![deny(missing_docs)]` to catch missing `--help` documentation at compile time.

### Pre-processing

```rust
# use clap::Parser;
#[derive(Parser)]
/// Hi there, I'm Robo!
///
/// I like beeping, stumbling, eating your electricity,
/// and making records of you singing in a shower.
/// Pay up, or I'll upload it to youtube!
struct Robo {
    /// Call my brother SkyNet.
    ///
    /// I am artificial superintelligence. I won't rest
    /// until I'll have destroyed humanity. Enjoy your
    /// pathetic existence, you mere mortals.
    #[clap(long)]
    kill_all_humans: bool,
}
```

A doc comment consists of three parts:
- Short summary
- A blank line (whitespace only)
- Detailed description, all the rest

The summary corresponds with `Command::about` / `Arg::help`.  When a blank line is
present, the whole doc comment will be passed to `Command::long_about` /
`Arg::long_help`.  Or in other words, a doc may result in just a `Command::about` /
`Arg::help` or `Command::about` / `Arg::help` and `Command::long_about` /
`Arg::long_help`

In addition, when `verbatim_doc_comment` is not present, `clap` applies some preprocessing, including:

- Strip leading and trailing whitespace from every line, if present.

- Strip leading and trailing blank lines, if present.

- Interpret each group of non-empty lines as a word-wrapped paragraph.

  We replace newlines within paragraphs with spaces to allow the output
  to be re-wrapped to the terminal width.

- Strip any excess blank lines so that there is exactly one per paragraph break.

- If the first paragraph ends in exactly one period,
  remove the trailing period (i.e. strip trailing periods but not trailing ellipses).

Sometimes you don't want this preprocessing to apply, for example the comment contains
some ASCII art or markdown tables, you would need to preserve LFs along with
blank lines and the leading/trailing whitespace. When you pass use the
`verbatim_doc_comment` magic attribute, you  preserve
them.

**Note:** Keep in mind that `verbatim_doc_comment` will *still*
- Remove one leading space from each line, even if this attribute is present,
  to allow for a space between `///` and the content.
- Remove leading and trailing blank lines

## Tips

- To get access to a `Command` call `CommandFactory::command` (implemented when deriving `Parser`)
- Proactively check for bad `Command` configurations by calling `Command::debug_assert` in a test ([example](../tutorial_derive/05_01_assert.rs))

## Mixing Builder and Derive APIs

The builder and derive APIs do not live in isolation. They can work together, which is especially helpful if some arguments can be specified at compile-time while others must be specified at runtime.

### Using derived arguments in a builder application

*[Jump to source](augment_args.rs)*

When using the derive API, you can `#[clap(flatten)]` a struct deriving `Args` into a struct deriving `Args` or `Parser`. This example shows how you can augment a `Command` instance created using the builder API with `Args` created using the derive API.

It uses the `Args::augment_args` method to add the arguments to the `Command` instance.

Crates such as [clap-verbosity-flag](https://github.com/rust-cli/clap-verbosity-flag) provide structs that implement `Args` or `Parser`. Without the technique shown in this example, it would not be possible to use such crates with the builder API. `augment_args` to the rescue!

### Using derived subcommands in a builder application

*[Jump to source](augment_subcommands.rs)*

When using the derive API, you can use `#[clap(subcommand)]` inside the struct to add subcommands. The type of the field is usually an enum that derived `Parser`. However, you can also add the subcommands in that enum to a `Command` instance created with the builder API.

It uses the `Subcommand::augment_subcommands` method to add the subcommands to the `Command` instance.

### Adding hand-implemented subcommands to a derived application

*[Jump to source](hand_subcommand.rs)*

When using the derive API, you can use `#[clap(subcommand)]` inside the struct to add subcommands. The type of the field is usually an enum that derived `Parser`. However, you can also implement the `Subcommand` trait manually on this enum (or any other type) and it can still be used inside the struct created with the derive API. The implementation of the `Subcommand` trait will use the builder API to add the subcommands to the `Command` instance created behind the scenes for you by the derive API.

Notice how in the previous example we used `augment_subcommands` on an enum that derived `Parser`, whereas now we implement `augment_subcommands` ourselves, but the derive API calls it automatically since we used the `#[clap(subcommand)]` attribute.

### Flattening hand-implemented args into a derived application

*[Jump to source](flatten_hand_args.rs)*

When using the derive API, you can use `#[clap(flatten)]` inside the struct to add arguments as if they were added directly to the containing struct. The type of the field is usually an struct that derived `Args`. However, you can also implement the `Args` trait manually on this struct (or any other type) and it can still be used inside the struct created with the derive API. The implementation of the `Args` trait will use the builder API to add the arguments to the `Command` instance created behind the scenes for you by the derive API.

Notice how in the example 1 we used `augment_args` on the struct that derived `Parser`, whereas now we implement `augment_args` ourselves, but the derive API calls it automatically since we used the `#[clap(flatten)]` attribute.<|MERGE_RESOLUTION|>--- conflicted
+++ resolved
@@ -7,15 +7,10 @@
     3. [Arg Attributes](#arg-attributes)
     4. [Arg Enum Attributes](#arg-enum-attributes)
     5. [Possible Value Attributes](#possible-value-attributes)
-<<<<<<< HEAD
-    6. [Doc Comments](#doc-comments)
-4. [Tips](#tips)
-5. [Mixing Builder and Derive APIS](#mixing-builder-and-derive-apis)
-=======
 3. [Arg Types](#arg-types)
 4. [Doc Comments](#doc-comments)
 5. [Tips](#tips)
->>>>>>> e702f42e
+6. [Mixing Builder and Derive APIS](#mixing-builder-and-derive-apis)
 
 ## Overview
 

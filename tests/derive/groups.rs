--- conflicted
+++ resolved
@@ -238,7 +238,6 @@
 Usage: test <--path <PATH>|--git <GIT>>
 
 For more information, try '--help'.
-<<<<<<< HEAD
 
 "#]];
     assert_output::<Opt>("test", output, true);
@@ -304,9 +303,6 @@
 
 "#]];
     assert_output::<Args>("test --hell", output, true);
-=======
-";
-    assert_output::<Opt>("test", OUTPUT, true);
 }
 
 #[test]
@@ -361,5 +357,4 @@
     );
 
     // assert_eq!(       )
->>>>>>> bd54e234
 }
{
  schedule: [
    'before 5am on the first day of the month',
  ],
  semanticCommits: 'enabled',
  commitMessageLowerCase: 'never',
  configMigration: true,
  dependencyDashboard: true,
  customManagers: [
    {
      customType: 'regex',
      fileMatch: [
        '^rust-toolchain\\.toml$',
        'Cargo.toml$',
        'clippy.toml$',
        '^Makefile$',
        '^tests/derive_ui.rs$',
        '\\.clippy.toml$',
        '^\\.github/workflows/ci.yml$',
        '^\\.github/workflows/rust-next.yml$',
      ],
      matchStrings: [
        'STABLE.*?(?<currentValue>\\d+\\.\\d+(\\.\\d+)?)',
        '(?<currentValue>\\d+\\.\\d+(\\.\\d+)?).*?STABLE',
      ],
      depNameTemplate: 'STABLE',
      packageNameTemplate: 'rust-lang/rust',
      datasourceTemplate: 'github-releases',
    },
  ],
  packageRules: [
    {
      commitMessageTopic: 'Rust Stable',
      matchManagers: [
        'custom.regex',
      ],
      matchPackageNames: [
        'STABLE',
      ],
<<<<<<< HEAD
      minimumReleaseAge: '252 days',  // 6 releases * 6 weeks per release * 7 days per week
      internalChecksFilter: 'strict',
=======
>>>>>>> 51de7315
      extractVersion: '^(?<version>\\d+\\.\\d+)',  // Drop the patch version
      schedule: [
        '* * * * *',
      ],
      automerge: true,
    },
    // Goals:
    // - Keep version reqs low, ignoring compatible normal/build dependencies
    // - Take advantage of latest dev-dependencies
    // - Rollup safe upgrades to reduce CI runner load
    // - Help keep number of versions down by always using latest breaking change
    // - Have lockfile and manifest in-sync
    {
      matchManagers: [
        'cargo',
      ],
      matchDepTypes: [
        'build-dependencies',
        'dependencies',
      ],
      matchCurrentVersion: '>=0.1.0',
      matchUpdateTypes: [
        'patch',
      ],
      enabled: false,
    },
    {
      matchManagers: [
        'cargo',
      ],
      matchDepTypes: [
        'build-dependencies',
        'dependencies',
      ],
      matchCurrentVersion: '>=1.0.0',
      matchUpdateTypes: [
        'minor',
        'patch',
      ],
      enabled: false,
    },
    {
      matchManagers: [
        'cargo',
      ],
      matchDepTypes: [
        'dev-dependencies',
      ],
      matchCurrentVersion: '>=0.1.0',
      matchUpdateTypes: [
        'patch',
      ],
      automerge: true,
      groupName: 'compatible (dev)',
    },
    {
      matchManagers: [
        'cargo',
      ],
      matchDepTypes: [
        'dev-dependencies',
      ],
      matchCurrentVersion: '>=1.0.0',
      matchUpdateTypes: [
        'minor',
        'patch',
      ],
      automerge: true,
      groupName: 'compatible (dev)',
    },
  ],
}<|MERGE_RESOLUTION|>--- conflicted
+++ resolved
@@ -37,11 +37,6 @@
       matchPackageNames: [
         'STABLE',
       ],
-<<<<<<< HEAD
-      minimumReleaseAge: '252 days',  // 6 releases * 6 weeks per release * 7 days per week
-      internalChecksFilter: 'strict',
-=======
->>>>>>> 51de7315
       extractVersion: '^(?<version>\\d+\\.\\d+)',  // Drop the patch version
       schedule: [
         '* * * * *',

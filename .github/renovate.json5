--- conflicted
+++ resolved
@@ -9,25 +9,15 @@
   customManagers: [
     {
       customType: 'regex',
-<<<<<<< HEAD
-      fileMatch: [
-        '^rust-toolchain\\.toml$',
-        'Cargo.toml$',
-        'clippy.toml$',
-        '^Makefile$',
-        '^tests/derive_ui.rs$',
-        '\\.clippy.toml$',
-        '^\\.github/workflows/ci.yml$',
-        '^\\.github/workflows/rust-next.yml$',
-=======
       managerFilePatterns: [
         '/^rust-toolchain\\.toml$/',
         '/Cargo.toml$/',
         '/clippy.toml$/',
+        '/^Makefile$/',
+        '/^tests/derive_ui.rs$/',
         '/\\.clippy.toml$/',
         '/^\\.github/workflows/ci.yml$/',
         '/^\\.github/workflows/rust-next.yml$/',
->>>>>>> b8a7ea49
       ],
       matchStrings: [
         'STABLE.*?(?<currentValue>\\d+\\.\\d+(\\.\\d+)?)',

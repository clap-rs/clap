--- conflicted
+++ resolved
@@ -1,12 +1,9 @@
-<<<<<<< HEAD
 exclude: |
   (?x)^(
     tests/.*|
     CHANGELOG.md
   )$
-=======
 default_install_hook_types: ["pre-commit", "commit-msg"]
->>>>>>> b8a7ea49
 repos:
   - repo: https://github.com/pre-commit/pre-commit-hooks
     rev: v5.0.0
